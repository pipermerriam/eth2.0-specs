# Ethereum 2.0 Phase 0 -- The Beacon Chain

**NOTICE**: This document is a work-in-progress for researchers and implementers. It reflects recent spec changes and takes precedence over the Python proof-of-concept implementation [[python-poc]](#ref-python-poc).

## Table of contents
<!-- TOC -->

- [Ethereum 2.0 Phase 0 -- The Beacon Chain](#ethereum-20-phase-0----the-beacon-chain)
    - [Table of contents](#table-of-contents)
    - [Introduction](#introduction)
    - [Notation](#notation)
    - [Terminology](#terminology)
    - [Constants](#constants)
        - [Misc](#misc)
        - [Deposit contract](#deposit-contract)
        - [Gwei values](#gwei-values)
        - [Initial values](#initial-values)
        - [Time parameters](#time-parameters)
        - [State list lengths](#state-list-lengths)
        - [Reward and penalty quotients](#reward-and-penalty-quotients)
        - [Max transactions per block](#max-transactions-per-block)
        - [Signature domains](#signature-domains)
    - [Data structures](#data-structures)
        - [Misc dependencies](#misc-dependencies)
            - [`Fork`](#fork)
            - [`Crosslink`](#crosslink)
            - [`Eth1Data`](#eth1data)
            - [`Eth1DataVote`](#eth1datavote)
            - [`AttestationData`](#attestationdata)
            - [`AttestationDataAndCustodyBit`](#attestationdataandcustodybit)
            - [`SlashableAttestation`](#slashableattestation)
            - [`DepositInput`](#depositinput)
            - [`DepositData`](#depositdata)
            - [`BeaconBlockHeader`](#beaconblockheader)
            - [`Validator`](#validator)
            - [`PendingAttestation`](#pendingattestation)
        - [Beacon transactions](#beacon-transactions)
            - [`ProposerSlashing`](#proposerslashing)
            - [`AttesterSlashing`](#attesterslashing)
            - [`Attestation`](#attestation)
            - [`Deposit`](#deposit)
            - [`VoluntaryExit`](#voluntaryexit)
            - [`Transfer`](#transfer)
        - [Beacon blocks](#beacon-blocks)
            - [`BeaconBlockBody`](#beaconblockbody)
            - [`BeaconBlock`](#beaconblock)
        - [Beacon state](#beacon-state)
            - [`BeaconState`](#beaconstate)
    - [Custom Types](#custom-types)
    - [Helper functions](#helper-functions)
        - [`xor`](#xor)
        - [`hash`](#hash)
        - [`hash_tree_root`](#hash_tree_root)
        - [`signed_root`](#signed_root)
        - [`get_temporary_block_header`](#get_temporary_block_header)
        - [`slot_to_epoch`](#slot_to_epoch)
        - [`get_previous_epoch`](#get_previous_epoch)
        - [`get_current_epoch`](#get_current_epoch)
        - [`get_epoch_start_slot`](#get_epoch_start_slot)
        - [`is_active_validator`](#is_active_validator)
        - [`get_active_validator_indices`](#get_active_validator_indices)
        - [`get_permuted_index`](#get_permuted_index)
        - [`split`](#split)
        - [`get_epoch_committee_count`](#get_epoch_committee_count)
        - [`get_shuffling`](#get_shuffling)
        - [`get_previous_epoch_committee_count`](#get_previous_epoch_committee_count)
        - [`get_current_epoch_committee_count`](#get_current_epoch_committee_count)
        - [`get_next_epoch_committee_count`](#get_next_epoch_committee_count)
        - [`get_crosslink_committees_at_slot`](#get_crosslink_committees_at_slot)
        - [`get_block_root`](#get_block_root)
        - [`get_state_root`](#get_state_root)
        - [`get_randao_mix`](#get_randao_mix)
        - [`get_active_index_root`](#get_active_index_root)
        - [`generate_seed`](#generate_seed)
        - [`get_beacon_proposer_index`](#get_beacon_proposer_index)
        - [`verify_merkle_branch`](#verify_merkle_branch)
        - [`get_attestation_participants`](#get_attestation_participants)
        - [`is_power_of_two`](#is_power_of_two)
        - [`int_to_bytes1`, `int_to_bytes2`, ...](#int_to_bytes1-int_to_bytes2-)
        - [`bytes_to_int`](#bytes_to_int)
        - [`get_effective_balance`](#get_effective_balance)
        - [`get_total_balance`](#get_total_balance)
        - [`get_fork_version`](#get_fork_version)
        - [`get_domain`](#get_domain)
        - [`get_bitfield_bit`](#get_bitfield_bit)
        - [`verify_bitfield`](#verify_bitfield)
        - [`verify_slashable_attestation`](#verify_slashable_attestation)
        - [`is_double_vote`](#is_double_vote)
        - [`is_surround_vote`](#is_surround_vote)
        - [`integer_squareroot`](#integer_squareroot)
        - [`get_delayed_activation_exit_epoch`](#get_delayed_activation_exit_epoch)
        - [`bls_verify`](#bls_verify)
        - [`bls_verify_multiple`](#bls_verify_multiple)
        - [`bls_aggregate_pubkeys`](#bls_aggregate_pubkeys)
        - [`process_deposit`](#process_deposit)
        - [Routines for updating validator status](#routines-for-updating-validator-status)
            - [`activate_validator`](#activate_validator)
            - [`initiate_validator_exit`](#initiate_validator_exit)
            - [`exit_validator`](#exit_validator)
            - [`slash_validator`](#slash_validator)
            - [`prepare_validator_for_withdrawal`](#prepare_validator_for_withdrawal)
    - [Ethereum 1.0 deposit contract](#ethereum-10-deposit-contract)
        - [Deposit arguments](#deposit-arguments)
        - [Withdrawal credentials](#withdrawal-credentials)
        - [`Deposit` logs](#deposit-logs)
        - [`Eth2Genesis` log](#eth2genesis-log)
        - [Vyper code](#vyper-code)
    - [On genesis](#on-genesis)
    - [Beacon chain processing](#beacon-chain-processing)
        - [Beacon chain fork choice rule](#beacon-chain-fork-choice-rule)
    - [Beacon chain state transition function](#beacon-chain-state-transition-function)
        - [State-root caching](#state-root-caching)
        - [Per-epoch processing](#per-epoch-processing)
            - [Helper functions](#helper-functions-1)
            - [Justification](#justification)
            - [Crosslinks](#crosslinks)
            - [Eth1 data](#eth1-data-1)
            - [Rewards and penalties](#rewards-and-penalties)
                - [Justification and finalization](#justification-and-finalization)
                - [Crosslinks](#crosslinks-1)
            - [Apply rewards](#apply-rewards)
            - [Ejections](#ejections)
            - [Validator registry and shuffling seed data](#validator-registry-and-shuffling-seed-data)
            - [Slashings and exit queue](#slashings-and-exit-queue)
            - [Final updates](#final-updates)
        - [Per-slot processing](#per-slot-processing)
        - [Per-block processing](#per-block-processing)
            - [Block header](#block-header)
            - [RANDAO](#randao)
            - [Eth1 data](#eth1-data)
            - [Transactions](#transactions)
                - [Proposer slashings](#proposer-slashings-1)
                - [Attester slashings](#attester-slashings-1)
                - [Attestations](#attestations-1)
                - [Deposits](#deposits-1)
                - [Voluntary exits](#voluntary-exits-1)
                - [Transfers](#transfers-1)
            - [State root verification](#state-root-verification)
- [References](#references)
    - [Normative](#normative)
    - [Informative](#informative)
- [Copyright](#copyright)

<!-- /TOC -->

## Introduction

This document represents the specification for Phase 0 of Ethereum 2.0 -- The Beacon Chain.

At the core of Ethereum 2.0 is a system chain called the "beacon chain". The beacon chain stores and manages the registry of [validators](#dfn-validator). In the initial deployment phases of Ethereum 2.0 the only mechanism to become a [validator](#dfn-validator) is to make a one-way ETH transaction to a deposit contract on Ethereum 1.0. Activation as a [validator](#dfn-validator) happens when Ethereum 1.0 deposit receipts are processed by the beacon chain, the activation balance is reached, and after a queuing process. Exit is either voluntary or done forcibly as a penalty for misbehavior.

The primary source of load on the beacon chain is "attestations". Attestations are availability votes for a shard block, and simultaneously proof of stake votes for a beacon block. A sufficient number of attestations for the same shard block create a "crosslink", confirming the shard segment up to that shard block into the beacon chain. Crosslinks also serve as infrastructure for asynchronous cross-shard communication.

## Notation

Code snippets appearing in `this style` are to be interpreted as Python code.

## Terminology

* **Validator** <a id="dfn-validator"></a> - a registered participant in the beacon chain. You can become one by sending Ether into the Ethereum 1.0 deposit contract.
* **Active validator** <a id="dfn-active-validator"></a> - an active participant in the Ethereum 2.0 consensus invited to, among other things, propose and attest to blocks and vote for crosslinks.
* **Committee** - a (pseudo-) randomly sampled subset of [active validators](#dfn-active-validator). When a committee is referred to collectively, as in "this committee attests to X", this is assumed to mean "some subset of that committee that contains enough [validators](#dfn-validator) that the protocol recognizes it as representing the committee".
* **Proposer** - the [validator](#dfn-validator) that creates a beacon chain block
* **Attester** - a [validator](#dfn-validator) that is part of a committee that needs to sign off on a beacon chain block while simultaneously creating a link (crosslink) to a recent shard block on a particular shard chain.
* **Beacon chain** - the central PoS chain that is the base of the sharding system.
* **Shard chain** - one of the chains on which user transactions take place and account data is stored.
* **Block root** - a 32-byte Merkle root of a beacon chain block or shard chain block. Previously called "block hash".
* **Crosslink** - a set of signatures from a committee attesting to a block in a shard chain, which can be included into the beacon chain. Crosslinks are the main means by which the beacon chain "learns about" the updated state of shard chains.
* **Slot** - a period during which one proposer has the ability to create a beacon chain block and some attesters have the ability to make attestations
* **Epoch** - an aligned span of slots during which all [validators](#dfn-validator) get exactly one chance to make an attestation
* **Finalized**, **justified** - see Casper FFG finalization [[casper-ffg]](#ref-casper-ffg)
* **Withdrawal period** - the number of slots between a [validator](#dfn-validator) exit and the [validator](#dfn-validator) balance being withdrawable
* **Genesis time** - the Unix time of the genesis beacon chain block at slot 0

## Constants

### Misc

| Name | Value |
| - | - |
| `SHARD_COUNT` | `2**10` (= 1,024) |
| `TARGET_COMMITTEE_SIZE` | `2**7` (= 128) |
| `MAX_BALANCE_CHURN_QUOTIENT` | `2**5` (= 32) |
| `MAX_INDICES_PER_SLASHABLE_VOTE` | `2**12` (= 4,096) |
| `MAX_EXIT_DEQUEUES_PER_EPOCH` | `2**2` (= 4) |
| `SHUFFLE_ROUND_COUNT` | 90 |

* For the safety of crosslinks `TARGET_COMMITTEE_SIZE` exceeds [the recommended minimum committee size of 111](https://vitalik.ca/files/Ithaca201807_Sharding.pdf); with sufficient active validators (at least `SLOTS_PER_EPOCH * TARGET_COMMITTEE_SIZE`), the shuffling algorithm ensures committee sizes at least `TARGET_COMMITTEE_SIZE`. (Unbiasable randomness with a Verifiable Delay Function (VDF) will improve committee robustness and lower the safe minimum committee size.)

### Deposit contract

| Name | Value |
| - | - |
| `DEPOSIT_CONTRACT_ADDRESS` | **TBD** |
| `DEPOSIT_CONTRACT_TREE_DEPTH` | `2**5` (= 32) |

### Gwei values

| Name | Value | Unit |
| - | - | :-: |
| `MIN_DEPOSIT_AMOUNT` | `2**0 * 10**9` (= 1,000,000,000) | Gwei |
| `MAX_DEPOSIT_AMOUNT` | `2**5 * 10**9` (= 32,000,000,000) | Gwei |
| `FORK_CHOICE_BALANCE_INCREMENT` | `2**0 * 10**9` (= 1,000,000,000) | Gwei |
| `EJECTION_BALANCE` | `2**4 * 10**9` (= 16,000,000,000) | Gwei |

### Initial values

| Name | Value |
| - | - |
| `GENESIS_FORK_VERSION` | `0` |
| `GENESIS_SLOT` | `2**32` |
| `GENESIS_EPOCH` | `slot_to_epoch(GENESIS_SLOT)` |
| `GENESIS_START_SHARD` | `0` |
| `FAR_FUTURE_EPOCH` | `2**64 - 1` |
| `ZERO_HASH` | `int_to_bytes32(0)` |
| `EMPTY_SIGNATURE` | `int_to_bytes96(0)` |
| `BLS_WITHDRAWAL_PREFIX_BYTE` | `int_to_bytes1(0)` |

* `GENESIS_SLOT` should be at least as large in terms of time as the largest of the time parameters or state list lengths below (ie. it should be at least as large as any value measured in slots, and at least `SLOTS_PER_EPOCH` times as large as any value measured in epochs).

### Time parameters

| Name | Value | Unit | Duration |
| - | - | :-: | :-: |
| `SECONDS_PER_SLOT` | `6` | seconds | 6 seconds |
| `MIN_ATTESTATION_INCLUSION_DELAY` | `2**2` (= 4) | slots | 24 seconds |
| `SLOTS_PER_EPOCH` | `2**6` (= 64) | slots | 6.4 minutes |
| `MIN_SEED_LOOKAHEAD` | `2**0` (= 1) | epochs | 6.4 minutes |
| `ACTIVATION_EXIT_DELAY` | `2**2` (= 4) | epochs | 25.6 minutes |
| `EPOCHS_PER_ETH1_VOTING_PERIOD` | `2**4` (= 16) | epochs | ~1.7 hours |
| `SLOTS_PER_HISTORICAL_ROOT` | `2**13` (= 8,192) | slots | ~13 hours | 
| `MIN_VALIDATOR_WITHDRAWABILITY_DELAY` | `2**8` (= 256) | epochs | ~27 hours |

### State list lengths

| Name | Value | Unit | Duration |
| - | - | :-: | :-: |
| `LATEST_RANDAO_MIXES_LENGTH` | `2**13` (= 8,192) | epochs | ~36 days |
| `LATEST_ACTIVE_INDEX_ROOTS_LENGTH` | `2**13` (= 8,192) | epochs | ~36 days |
| `LATEST_SLASHED_EXIT_LENGTH` | `2**13` (= 8,192) | epochs | ~36 days |

### Reward and penalty quotients

| Name | Value |
| - | - |
| `BASE_REWARD_QUOTIENT` | `2**5` (= 32) |
| `WHISTLEBLOWER_REWARD_QUOTIENT` | `2**9` (= 512) |
| `ATTESTATION_INCLUSION_REWARD_QUOTIENT` | `2**3` (= 8) |
| `INACTIVITY_PENALTY_QUOTIENT` | `2**24` (= 16,777,216) |
| `MIN_PENALTY_QUOTIENT` | `2**5` (= 32) |

* The `BASE_REWARD_QUOTIENT` parameter dictates the per-epoch reward. It corresponds to ~2.54% annual interest assuming 10 million participating ETH in every epoch.
* The `INACTIVITY_PENALTY_QUOTIENT` equals `INVERSE_SQRT_E_DROP_TIME**2` where `INVERSE_SQRT_E_DROP_TIME := 2**12 epochs` (~18 days) is the time it takes the inactivity penalty to reduce the balance of non-participating [validators](#dfn-validator) to about `1/sqrt(e) ~= 60.6%`. Indeed, the balance retained by offline [validators](#dfn-validator) after `n` epochs is about `(1-1/INACTIVITY_PENALTY_QUOTIENT)**(n**2/2)` so after `INVERSE_SQRT_E_DROP_TIME` epochs it is roughly `(1-1/INACTIVITY_PENALTY_QUOTIENT)**(INACTIVITY_PENALTY_QUOTIENT/2) ~= 1/sqrt(e)`.


### Max transactions per block

| Name | Value |
| - | - |
| `MAX_PROPOSER_SLASHINGS` | `2**4` (= 16) |
| `MAX_ATTESTER_SLASHINGS` | `2**0` (= 1) |
| `MAX_ATTESTATIONS` | `2**7` (= 128) |
| `MAX_DEPOSITS` | `2**4` (= 16) |
| `MAX_VOLUNTARY_EXITS` | `2**4` (= 16) |
| `MAX_TRANSFERS` | `2**4` (= 16) |

### Signature domains

| Name | Value |
| - | - |
| `DOMAIN_BEACON_BLOCK` | `0` |
| `DOMAIN_RANDAO` | `1` |
| `DOMAIN_ATTESTATION` | `2` |
| `DOMAIN_DEPOSIT` | `3` |
| `DOMAIN_VOLUNTARY_EXIT` | `4` |
| `DOMAIN_TRANSFER` | `5` |

## Data structures

The following data structures are defined as [SimpleSerialize (SSZ)](https://github.com/ethereum/eth2.0-specs/blob/master/specs/simple-serialize.md) objects.

The types are defined topologically to aid in facilitating an executable version of the spec.

### Misc dependencies

#### `Fork`

```python
{
    # Previous fork version
    'previous_version': 'uint64',
    # Current fork version
    'current_version': 'uint64',
    # Fork epoch number
    'epoch': 'uint64',
}
```

#### `Crosslink`

```python
{
    # Epoch number
    'epoch': 'uint64',
    # Shard data since the previous crosslink
    'crosslink_data_root': 'bytes32',
}
```

#### `Eth1Data`

```python
{
    # Root of the deposit tree
    'deposit_root': 'bytes32',
    # Block hash
    'block_hash': 'bytes32',
}
```

#### `Eth1DataVote`

```python
{
    # Data being voted for
    'eth1_data': Eth1Data,
    # Vote count
    'vote_count': 'uint64',
}
```

#### `AttestationData`

```python
{
    # Slot number
    'slot': 'uint64',
    # Shard number
    'shard': 'uint64',
    # Root of the signed beacon block
    'beacon_block_root': 'bytes32',
    # Root of the ancestor at the epoch boundary
    'epoch_boundary_root': 'bytes32',
    # Data from the shard since the last attestation
    'crosslink_data_root': 'bytes32',
    # Last crosslink
    'latest_crosslink': Crosslink,
    # Last justified epoch in the beacon state
    'justified_epoch': 'uint64',
    # Hash of the last justified beacon block
    'justified_block_root': 'bytes32',
}
```

#### `AttestationDataAndCustodyBit`

```python
{
    # Attestation data
    'data': AttestationData,
    # Custody bit
    'custody_bit': 'bool',
}
```

#### `SlashableAttestation`

```python
{
    # Validator indices
    'validator_indices': ['uint64'],
    # Attestation data
    'data': AttestationData,
    # Custody bitfield
    'custody_bitfield': 'bytes',
    # Aggregate signature
    'aggregate_signature': 'bytes96',
}
```

#### `DepositInput`

```python
{
    # BLS pubkey
    'pubkey': 'bytes48',
    # Withdrawal credentials
    'withdrawal_credentials': 'bytes32',
    # A BLS signature of this `DepositInput`
    'proof_of_possession': 'bytes96',
}
```

#### `DepositData`

```python
{
    # Amount in Gwei
    'amount': 'uint64',
    # Timestamp from deposit contract
    'timestamp': 'uint64',
    # Deposit input
    'deposit_input': DepositInput,
}
```

#### `BeaconBlockHeader`

```python
{
    'slot': 'uint64',
    'previous_block_root': 'bytes32',
    'state_root': 'bytes32',
    'block_body_root': 'bytes32',
    'signature': 'bytes96',
}
```

#### `Validator`

```python
{
    # BLS public key
    'pubkey': 'bytes48',
    # Withdrawal credentials
    'withdrawal_credentials': 'bytes32',
    # Epoch when validator activated
    'activation_epoch': 'uint64',
    # Epoch when validator exited
    'exit_epoch': 'uint64',
    # Epoch when validator is eligible to withdraw
    'withdrawable_epoch': 'uint64',
    # Did the validator initiate an exit
    'initiated_exit': 'bool',
    # Was the validator slashed
    'slashed': 'bool',
}
```

#### `PendingAttestation`

```python
{
    # Attester aggregation bitfield
    'aggregation_bitfield': 'bytes',
    # Attestation data
    'data': AttestationData,
    # Custody bitfield
    'custody_bitfield': 'bytes',
    # Inclusion slot
    'inclusion_slot': 'uint64',
}
```

### Beacon transactions

#### `ProposerSlashing`

```python
{
    # Proposer index
    'proposer_index': 'uint64',
    # First block header
    'header_1': BeaconBlockHeader,
    # Second block header
    'header_2': BeaconBlockHeader,
}
```

#### `AttesterSlashing`

```python
{
    # First slashable attestation
    'slashable_attestation_1': SlashableAttestation,
    # Second slashable attestation
    'slashable_attestation_2': SlashableAttestation,
}
```

#### `Attestation`

```python
{
    # Attester aggregation bitfield
    'aggregation_bitfield': 'bytes',
    # Attestation data
    'data': AttestationData,
    # Custody bitfield
    'custody_bitfield': 'bytes',
    # BLS aggregate signature
    'aggregate_signature': 'bytes96',
}
```

#### `Deposit`

```python
{
    # Branch in the deposit tree
    'proof': ['bytes32', DEPOSIT_CONTRACT_TREE_DEPTH],
    # Index in the deposit tree
    'index': 'uint64',
    # Data
    'deposit_data': DepositData,
}
```

#### `VoluntaryExit`

```python
{
    # Minimum epoch for processing exit
    'epoch': 'uint64',
    # Index of the exiting validator
    'validator_index': 'uint64',
    # Validator signature
    'signature': 'bytes96',
}
```

#### `Transfer`

```python
{
    # Sender index
    'sender': 'uint64',
    # Recipient index
    'recipient': 'uint64',
    # Amount in Gwei
    'amount': 'uint64',
    # Fee in Gwei for block proposer
    'fee': 'uint64',
    # Inclusion slot
    'slot': 'uint64',
    # Sender withdrawal pubkey
    'pubkey': 'bytes48',
    # Sender signature
    'signature': 'bytes96',
}
```

### Beacon blocks

#### `BeaconBlockBody`

```python
{
    'randao_reveal': 'bytes96',
    'eth1_data': Eth1Data,
    'proposer_slashings': [ProposerSlashing],
    'attester_slashings': [AttesterSlashing],
    'attestations': [Attestation],
    'deposits': [Deposit],
    'voluntary_exits': [VoluntaryExit],
    'transfers': [Transfer],
}
```

#### `BeaconBlock`

```python
{
    # Header
    'slot': 'uint64',
    'previous_block_root': 'bytes32',
    'state_root': 'bytes32',
    'body': BeaconBlockBody,
    'signature': 'bytes96',
}
```

### Beacon state

#### `BeaconState`

```python
{
    # Misc
    'slot': 'uint64',
    'genesis_time': 'uint64',
    'fork': Fork,  # For versioning hard forks

    # Validator registry
    'validator_registry': [Validator],
    'validator_balances': ['uint64'],
    'validator_registry_update_epoch': 'uint64',

    # Randomness and committees
    'latest_randao_mixes': ['bytes32', LATEST_RANDAO_MIXES_LENGTH],
    'previous_shuffling_start_shard': 'uint64',
    'current_shuffling_start_shard': 'uint64',
    'previous_shuffling_epoch': 'uint64',
    'current_shuffling_epoch': 'uint64',
    'previous_shuffling_seed': 'bytes32',
    'current_shuffling_seed': 'bytes32',

    # Finality
    'previous_epoch_attestations': [PendingAttestation],
    'current_epoch_attestations': [PendingAttestation],
    'previous_justified_epoch': 'uint64',
    'justified_epoch': 'uint64',
    'justification_bitfield': 'uint64',
    'finalized_epoch': 'uint64',

    # Recent state
    'latest_crosslinks': [Crosslink, SHARD_COUNT],
    'latest_block_roots': ['bytes32', SLOTS_PER_HISTORICAL_ROOT],
    'latest_state_roots': ['bytes32', SLOTS_PER_HISTORICAL_ROOT],
    'latest_active_index_roots': ['bytes32', LATEST_ACTIVE_INDEX_ROOTS_LENGTH],
    'latest_slashed_balances': ['uint64', LATEST_SLASHED_EXIT_LENGTH],  # Balances slashed at every withdrawal period
    'latest_block_header': BeaconBlockHeader,  # `latest_block_header.state_root == ZERO_HASH` temporarily
    'historical_roots': ['bytes32'],

    # Ethereum 1.0 chain data
    'latest_eth1_data': Eth1Data,
    'eth1_data_votes': [Eth1DataVote],
    'deposit_index': 'uint64'
}
```

## Custom Types

We define the following Python custom types for type hinting and readability:

| Name | SSZ equivalent | Description |
| - | - | - |
| `Slot` | `uint64` | a slot number |
| `Epoch` | `uint64` | an epoch number |
| `Shard` | `uint64` | a shard number |
| `ValidatorIndex` | `uint64` | a validator registry index |
| `Gwei` | `uint64` | an amount in Gwei |
| `Bytes32` | `bytes32` | 32 bytes of binary data |
| `BLSPubkey` | `bytes48` | a BLS12-381 public key |
| `BLSSignature` | `bytes96` | a BLS12-381 signature |

## Helper functions

Note: The definitions below are for specification purposes and are not necessarily optimal implementations.

### `xor`

```python
def xor(bytes1: Bytes32, bytes2: Bytes32) -> Bytes32:
    return bytes(a ^ b for a, b in zip(bytes1, bytes2))
```

### `hash`

The hash function is denoted by `hash`. In Phase 0 the beacon chain is deployed with the same hash function as Ethereum 1.0, i.e. Keccak-256 (also incorrectly known as SHA3).

Note: We aim to migrate to a S[T/N]ARK-friendly hash function in a future Ethereum 2.0 deployment phase.

### `hash_tree_root`

`def hash_tree_root(object: SSZSerializable) -> Bytes32` is a function for hashing objects into a single root utilizing a hash tree structure. `hash_tree_root` is defined in the [SimpleSerialize spec](https://github.com/ethereum/eth2.0-specs/blob/master/specs/simple-serialize.md#tree-hash).

### `signed_root`

`def signed_root(object: SSZContainer) -> Bytes32` is a function defined in the [SimpleSerialize spec](https://github.com/ethereum/eth2.0-specs/blob/master/specs/simple-serialize.md#signed-roots) to compute signed messages.

### `get_temporary_block_header`

```python
def get_temporary_block_header(block: BeaconBlock) -> BeaconBlockHeader:
    """
    Return the block header corresponding to a block with ``state_root`` set to ``ZERO_HASH``. 
    """
    return BeaconBlockHeader(
        slot=block.slot,
        previous_block_root=block.previous_block_root,
        state_root=ZERO_HASH,
        block_body_root=hash_tree_root(block.body),
        signature=block.signature,
    )
```

### `slot_to_epoch`

```python
def slot_to_epoch(slot: Slot) -> Epoch:
    """
    Return the epoch number of the given ``slot``.
    """
    return slot // SLOTS_PER_EPOCH
```

### `get_previous_epoch`

```python
def get_previous_epoch(state: BeaconState) -> Epoch:
    """`
    Return the previous epoch of the given ``state``.
    """
    return get_current_epoch(state) - 1
```

### `get_current_epoch`

```python
def get_current_epoch(state: BeaconState) -> Epoch:
    """
    Return the current epoch of the given ``state``.
    """
    return slot_to_epoch(state.slot)
```

### `get_epoch_start_slot`

```python
def get_epoch_start_slot(epoch: Epoch) -> Slot:
    """
    Return the starting slot of the given ``epoch``.
    """
    return epoch * SLOTS_PER_EPOCH
```

### `is_active_validator`
```python
def is_active_validator(validator: Validator, epoch: Epoch) -> bool:
    """
    Check if ``validator`` is active.
    """
    return validator.activation_epoch <= epoch < validator.exit_epoch
```

### `get_active_validator_indices`

```python
def get_active_validator_indices(validators: List[Validator], epoch: Epoch) -> List[ValidatorIndex]:
    """
    Get indices of active validators from ``validators``.
    """
    return [i for i, v in enumerate(validators) if is_active_validator(v, epoch)]
```

### `get_permuted_index`

```python
def get_permuted_index(index: int, list_size: int, seed: Bytes32) -> int:
    """
    Return `p(index)` in a pseudorandom permutation `p` of `0...list_size-1` with ``seed`` as entropy.

    Utilizes 'swap or not' shuffling found in
    https://link.springer.com/content/pdf/10.1007%2F978-3-642-32009-5_1.pdf
    See the 'generalized domain' algorithm on page 3.
    """
    assert index < list_size
    assert list_size <= 2**40
    
    for round in range(SHUFFLE_ROUND_COUNT):
        pivot = bytes_to_int(hash(seed + int_to_bytes1(round))[0:8]) % list_size
        flip = (pivot - index) % list_size
        position = max(index, flip)
        source = hash(seed + int_to_bytes1(round) + int_to_bytes4(position // 256))
        byte = source[(position % 256) // 8]
        bit = (byte >> (position % 8)) % 2
        index = flip if bit else index

    return index
```

### `split`

```python
def split(values: List[Any], split_count: int) -> List[List[Any]]:
    """
    Splits ``values`` into ``split_count`` pieces.
    """
    list_length = len(values)
    return [
        values[(list_length * i // split_count): (list_length * (i + 1) // split_count)]
        for i in range(split_count)
    ]
```

### `get_epoch_committee_count`

```python
def get_epoch_committee_count(active_validator_count: int) -> int:
    """
    Return the number of committees in one epoch.
    """
    return max(
        1,
        min(
            SHARD_COUNT // SLOTS_PER_EPOCH,
            active_validator_count // SLOTS_PER_EPOCH // TARGET_COMMITTEE_SIZE,
        )
    ) * SLOTS_PER_EPOCH
```

### `get_shuffling`

```python
def get_shuffling(seed: Bytes32,
                  validators: List[Validator],
                  epoch: Epoch) -> List[List[ValidatorIndex]]:
    """
    Shuffle active validators and split into crosslink committees.
    Return a list of committees (each a list of validator indices).
    """
    # Shuffle active validator indices
    active_validator_indices = get_active_validator_indices(validators, epoch)
    length = len(active_validator_indices)
    shuffled_indices = [active_validator_indices[get_permuted_index(i, length, seed)] for i in range(length)]

    # Split the shuffled active validator indices
    return split(shuffled_indices, get_epoch_committee_count(length))
```

**Invariant**: if `get_shuffling(seed, validators, epoch)` returns some value `x` for some `epoch <= get_current_epoch(state) + ACTIVATION_EXIT_DELAY`, it should return the same value `x` for the same `seed` and `epoch` and possible future modifications of `validators` forever in phase 0, and until the ~1 year deletion delay in phase 2 and in the future.

**Note**: this definition and the next few definitions make heavy use of repetitive computing. Production implementations are expected to appropriately use caching/memoization to avoid redoing work.

### `get_previous_epoch_committee_count`

```python
def get_previous_epoch_committee_count(state: BeaconState) -> int:
    """
    Return the number of committees in the previous epoch of the given ``state``.
    """
    previous_active_validators = get_active_validator_indices(
        state.validator_registry,
        state.previous_shuffling_epoch,
    )
    return get_epoch_committee_count(len(previous_active_validators))
```

### `get_current_epoch_committee_count`

```python
def get_current_epoch_committee_count(state: BeaconState) -> int:
    """
    Return the number of committees in the current epoch of the given ``state``.
    """
    current_active_validators = get_active_validator_indices(
        state.validator_registry,
        state.current_shuffling_epoch,
    )
    return get_epoch_committee_count(len(current_active_validators))
```

### `get_next_epoch_committee_count`

```python
def get_next_epoch_committee_count(state: BeaconState) -> int:
    """
    Return the number of committees in the next epoch of the given ``state``.
    """
    next_active_validators = get_active_validator_indices(
        state.validator_registry,
        get_current_epoch(state) + 1,
    )
    return get_epoch_committee_count(len(next_active_validators))
```

### `get_crosslink_committees_at_slot`

```python
def get_crosslink_committees_at_slot(state: BeaconState,
                                     slot: Slot,
                                     registry_change: bool=False) -> List[Tuple[List[ValidatorIndex], Shard]]:
    """
    Return the list of ``(committee, shard)`` tuples for the ``slot``.

    Note: There are two possible shufflings for crosslink committees for a
    ``slot`` in the next epoch -- with and without a `registry_change`
    """
    epoch = slot_to_epoch(slot)
    current_epoch = get_current_epoch(state)
    previous_epoch = get_previous_epoch(state)
    next_epoch = current_epoch + 1

    assert previous_epoch <= epoch <= next_epoch

    if epoch == current_epoch:
        committees_per_epoch = get_current_epoch_committee_count(state)
        seed = state.current_shuffling_seed
        shuffling_epoch = state.current_shuffling_epoch
        shuffling_start_shard = state.current_shuffling_start_shard
    elif epoch == previous_epoch:
        committees_per_epoch = get_previous_epoch_committee_count(state)
        seed = state.previous_shuffling_seed
        shuffling_epoch = state.previous_shuffling_epoch
        shuffling_start_shard = state.previous_shuffling_start_shard
    elif epoch == next_epoch:
        epochs_since_last_registry_update = current_epoch - state.validator_registry_update_epoch
        if registry_change:
            committees_per_epoch = get_next_epoch_committee_count(state)
            seed = generate_seed(state, next_epoch)
            shuffling_epoch = next_epoch
            current_committees_per_epoch = get_current_epoch_committee_count(state)
            shuffling_start_shard = (state.current_shuffling_start_shard + current_committees_per_epoch) % SHARD_COUNT
        elif epochs_since_last_registry_update > 1 and is_power_of_two(epochs_since_last_registry_update):
            committees_per_epoch = get_next_epoch_committee_count(state)
            seed = generate_seed(state, next_epoch)
            shuffling_epoch = next_epoch
            shuffling_start_shard = state.current_shuffling_start_shard
        else:
            committees_per_epoch = get_current_epoch_committee_count(state)
            seed = state.current_shuffling_seed
            shuffling_epoch = state.current_shuffling_epoch
            shuffling_start_shard = state.current_shuffling_start_shard

    shuffling = get_shuffling(
        seed,
        state.validator_registry,
        shuffling_epoch,
    )
    offset = slot % SLOTS_PER_EPOCH
    committees_per_slot = committees_per_epoch // SLOTS_PER_EPOCH
    slot_start_shard = (shuffling_start_shard + committees_per_slot * offset) % SHARD_COUNT

    return [
        (
            shuffling[committees_per_slot * offset + i],
            (slot_start_shard + i) % SHARD_COUNT,
        )
        for i in range(committees_per_slot)
    ]
```

### `get_block_root`

```python
def get_block_root(state: BeaconState,
                   slot: Slot) -> Bytes32:
    """
    Return the block root at a recent ``slot``.
    """
    assert slot < state.slot <= slot + SLOTS_PER_HISTORICAL_ROOT
    return state.latest_block_roots[slot % SLOTS_PER_HISTORICAL_ROOT]
```

`get_block_root(_, s)` should always return `hash_tree_root` of the block in the beacon chain at slot `s`, and `get_crosslink_committees_at_slot(_, s)` should not change unless the [validator](#dfn-validator) registry changes.

### `get_state_root`

```python
def get_state_root(state: BeaconState,
                   slot: Slot) -> Bytes32:
    """
    Return the state root at a recent ``slot``.
    """
    assert slot < state.slot <= slot + SLOTS_PER_HISTORICAL_ROOT
    return state.latest_state_roots[slot % SLOTS_PER_HISTORICAL_ROOT]
```
### `get_randao_mix`

```python
def get_randao_mix(state: BeaconState,
                   epoch: Epoch) -> Bytes32:
    """
    Return the randao mix at a recent ``epoch``.
    """
    assert get_current_epoch(state) - LATEST_RANDAO_MIXES_LENGTH < epoch <= get_current_epoch(state)
    return state.latest_randao_mixes[epoch % LATEST_RANDAO_MIXES_LENGTH]
```

### `get_active_index_root`

```python
def get_active_index_root(state: BeaconState,
                          epoch: Epoch) -> Bytes32:
    """
    Return the index root at a recent ``epoch``.
    """
    assert get_current_epoch(state) - LATEST_ACTIVE_INDEX_ROOTS_LENGTH + ACTIVATION_EXIT_DELAY < epoch <= get_current_epoch(state) + ACTIVATION_EXIT_DELAY
    return state.latest_active_index_roots[epoch % LATEST_ACTIVE_INDEX_ROOTS_LENGTH]
```

### `generate_seed`

```python
def generate_seed(state: BeaconState,
                  epoch: Epoch) -> Bytes32:
    """
    Generate a seed for the given ``epoch``.
    """
    return hash(
        get_randao_mix(state, epoch - MIN_SEED_LOOKAHEAD) +
        get_active_index_root(state, epoch) +
        int_to_bytes32(epoch)
    )
```

### `get_beacon_proposer_index`

```python
def get_beacon_proposer_index(state: BeaconState,
                              slot: Slot,
                              registry_change: bool=False) -> ValidatorIndex:
    """
    Return the beacon proposer index for the ``slot``.
    """
    epoch = slot_to_epoch(slot)
    current_epoch = get_current_epoch(state)
    previous_epoch = get_previous_epoch(state)
    next_epoch = current_epoch + 1

    assert previous_epoch <= epoch <= next_epoch

    first_committee, _ = get_crosslink_committees_at_slot(state, slot, registry_change)[0]
    return first_committee[slot % len(first_committee)]
```

### `verify_merkle_branch`

```python
def verify_merkle_branch(leaf: Bytes32, proof: List[Bytes32], depth: int, index: int, root: Bytes32) -> bool:
    """
    Verify that the given ``leaf`` is on the merkle branch ``proof``
    starting with the given ``root``.
    """
    value = leaf
    for i in range(depth):
        if index // (2**i) % 2:
            value = hash(proof[i] + value)
        else:
            value = hash(value + proof[i])
    return value == root
```

### `get_attestation_participants`

```python
def get_attestation_participants(state: BeaconState,
                                 attestation_data: AttestationData,
                                 bitfield: bytes) -> List[ValidatorIndex]:
    """
    Return the participant indices at for the ``attestation_data`` and ``bitfield``.
    """
    # Find the committee in the list with the desired shard
    crosslink_committees = get_crosslink_committees_at_slot(state, attestation_data.slot)

    assert attestation_data.shard in [shard for _, shard in crosslink_committees]
    crosslink_committee = [committee for committee, shard in crosslink_committees if shard == attestation_data.shard][0]

    assert verify_bitfield(bitfield, len(crosslink_committee))

    # Find the participating attesters in the committee
    participants = []
    for i, validator_index in enumerate(crosslink_committee):
        aggregation_bit = get_bitfield_bit(bitfield, i)
        if aggregation_bit == 0b1:
            participants.append(validator_index)
    return participants
```

### `is_power_of_two`

```python
def is_power_of_two(value: int) -> bool:
    """
    Check if ``value`` is a power of two integer.
    """
    return (value > 0) and (value & (value - 1) == 0)
```

### `int_to_bytes1`, `int_to_bytes2`, ...

`int_to_bytes1(x): return x.to_bytes(1, 'little')`, `int_to_bytes2(x): return x.to_bytes(2, 'little')`, and so on for all integers, particularly 1, 2, 3, 4, 8, 32, 48, 96.

### `bytes_to_int`

```python
def bytes_to_int(data: bytes) -> int:
    return int.from_bytes(data, 'little')
```

### `get_effective_balance`

```python
def get_effective_balance(state: BeaconState, index: ValidatorIndex) -> Gwei:
    """
    Return the effective balance (also known as "balance at stake") for a validator with the given ``index``.
    """
    return min(state.validator_balances[index], MAX_DEPOSIT_AMOUNT)
```

### `get_total_balance`

```python
def get_total_balance(state: BeaconState, validators: List[ValidatorIndex]) -> Gwei:
    """
    Return the combined effective balance of an array of ``validators``.
    """
    return sum([get_effective_balance(state, i) for i in validators])
```

### `get_fork_version`

```python
def get_fork_version(fork: Fork,
                     epoch: Epoch) -> int:
    """
    Return the fork version of the given ``epoch``.
    """
    if epoch < fork.epoch:
        return fork.previous_version
    else:
        return fork.current_version
```

### `get_domain`

```python
def get_domain(fork: Fork,
               epoch: Epoch,
               domain_type: int) -> int:
    """
    Get the domain number that represents the fork meta and signature domain.
    """
    fork_version = get_fork_version(fork, epoch)
    return fork_version * 2**32 + domain_type
```

### `get_bitfield_bit`

```python
def get_bitfield_bit(bitfield: bytes, i: int) -> int:
    """
    Extract the bit in ``bitfield`` at position ``i``.
    """
    return (bitfield[i // 8] >> (i % 8)) % 2
```

### `verify_bitfield`

```python
def verify_bitfield(bitfield: bytes, committee_size: int) -> bool:
    """
    Verify ``bitfield`` against the ``committee_size``.
    """
    if len(bitfield) != (committee_size + 7) // 8:
        return False

    # Check `bitfield` is padded with zero bits only
    for i in range(committee_size, len(bitfield) * 8):
        if get_bitfield_bit(bitfield, i) == 0b1:
            return False

    return True
```

### `verify_slashable_attestation`

```python
def verify_slashable_attestation(state: BeaconState, slashable_attestation: SlashableAttestation) -> bool:
    """
    Verify validity of ``slashable_attestation`` fields.
    """
    if slashable_attestation.custody_bitfield != b'\x00' * len(slashable_attestation.custody_bitfield):  # [TO BE REMOVED IN PHASE 1]
        return False

    if len(slashable_attestation.validator_indices) == 0:
        return False

    for i in range(len(slashable_attestation.validator_indices) - 1):
        if slashable_attestation.validator_indices[i] >= slashable_attestation.validator_indices[i + 1]:
            return False

    if not verify_bitfield(slashable_attestation.custody_bitfield, len(slashable_attestation.validator_indices)):
        return False

    if len(slashable_attestation.validator_indices) > MAX_INDICES_PER_SLASHABLE_VOTE:
        return False

    custody_bit_0_indices = []
    custody_bit_1_indices = []
    for i, validator_index in enumerate(slashable_attestation.validator_indices):
        if get_bitfield_bit(slashable_attestation.custody_bitfield, i) == 0b0:
            custody_bit_0_indices.append(validator_index)
        else:
            custody_bit_1_indices.append(validator_index)

    return bls_verify_multiple(
        pubkeys=[
            bls_aggregate_pubkeys([state.validator_registry[i].pubkey for i in custody_bit_0_indices]),
            bls_aggregate_pubkeys([state.validator_registry[i].pubkey for i in custody_bit_1_indices]),
        ],
        message_hashes=[
            hash_tree_root(AttestationDataAndCustodyBit(data=slashable_attestation.data, custody_bit=0b0)),
            hash_tree_root(AttestationDataAndCustodyBit(data=slashable_attestation.data, custody_bit=0b1)),
        ],
        signature=slashable_attestation.aggregate_signature,
        domain=get_domain(state.fork, slot_to_epoch(slashable_attestation.data.slot), DOMAIN_ATTESTATION),
    )
```

### `is_double_vote`

```python
def is_double_vote(attestation_data_1: AttestationData,
                   attestation_data_2: AttestationData) -> bool:
    """
    Check if ``attestation_data_1`` and ``attestation_data_2`` have the same target.
    """
    target_epoch_1 = slot_to_epoch(attestation_data_1.slot)
    target_epoch_2 = slot_to_epoch(attestation_data_2.slot)
    return target_epoch_1 == target_epoch_2
```

### `is_surround_vote`

```python
def is_surround_vote(attestation_data_1: AttestationData,
                     attestation_data_2: AttestationData) -> bool:
    """
    Check if ``attestation_data_1`` surrounds ``attestation_data_2``.
    """
    source_epoch_1 = attestation_data_1.justified_epoch
    source_epoch_2 = attestation_data_2.justified_epoch
    target_epoch_1 = slot_to_epoch(attestation_data_1.slot)
    target_epoch_2 = slot_to_epoch(attestation_data_2.slot)

    return source_epoch_1 < source_epoch_2 and target_epoch_2 < target_epoch_1
```

### `integer_squareroot`

```python
def integer_squareroot(n: int) -> int:
    """
    The largest integer ``x`` such that ``x**2`` is less than or equal to ``n``.
    """
    assert n >= 0
    x = n
    y = (x + 1) // 2
    while y < x:
        x = y
        y = (x + n // x) // 2
    return x
```

### `get_delayed_activation_exit_epoch`

```python
def get_delayed_activation_exit_epoch(epoch: Epoch) -> Epoch:
    """
    Return the epoch at which an activation or exit triggered in ``epoch`` takes effect.
    """
    return epoch + 1 + ACTIVATION_EXIT_DELAY
```

### `bls_verify`

`bls_verify` is a function for verifying a BLS signature, defined in the [BLS Signature spec](https://github.com/ethereum/eth2.0-specs/blob/master/specs/bls_signature.md#bls_verify).

### `bls_verify_multiple`

`bls_verify_multiple` is a function for verifying a BLS signature constructed from multiple messages, defined in the [BLS Signature spec](https://github.com/ethereum/eth2.0-specs/blob/master/specs/bls_signature.md#bls_verify_multiple).

### `bls_aggregate_pubkeys`

`bls_aggregate_pubkeys` is a function for aggregating multiple BLS public keys into a single aggregate key, defined in the [BLS Signature spec](https://github.com/ethereum/eth2.0-specs/blob/master/specs/bls_signature.md#bls_aggregate_pubkeys).

### `process_deposit`

Used to add a [validator](#dfn-validator) or top up an existing [validator](#dfn-validator)'s balance by some `deposit` amount:

```python
def process_deposit(state: BeaconState, deposit: Deposit) -> None:
    """
    Process a deposit from Ethereum 1.0.
    Note that this function mutates ``state``.
    """
    deposit_input = deposit.deposit_data.deposit_input

    # Should equal 8 bytes for deposit_data.amount +
    #              8 bytes for deposit_data.timestamp +
    #              176 bytes for deposit_data.deposit_input
    # It should match the deposit_data in the eth1.0 deposit contract
    serialized_deposit_data = serialize(deposit.deposit_data)
    # Deposits must be processed in order
    assert deposit.index == state.deposit_index
    
    # Verify the Merkle branch
    merkle_branch_is_valid = verify_merkle_branch(
        leaf=hash(serialized_deposit_data),
        proof=deposit.proof,
        depth=DEPOSIT_CONTRACT_TREE_DEPTH,
        index=deposit.index,
        root=state.latest_eth1_data.deposit_root,
    )
    assert merkle_branch_is_valid
        
    # Increment the next deposit index we are expecting. Note that this
    # needs to be done here because while the deposit contract will never
    # create an invalid Merkle branch, it may admit an invalid deposit
    # object, and we need to be able to skip over it
    state.deposit_index += 1
    
    # Verify the proof of possession
    proof_is_valid = bls_verify(
        pubkey=deposit_input.pubkey,
        message_hash=signed_root(deposit_input),
        signature=deposit_input.proof_of_possession,
        domain=get_domain(
            state.fork,
            get_current_epoch(state),
            DOMAIN_DEPOSIT,
        )
    )
    
    if not proof_is_valid:
        return

    validator_pubkeys = [v.pubkey for v in state.validator_registry]
    pubkey = deposit_input.pubkey
    amount = deposit.deposit_data.amount
    withdrawal_credentials = deposit_input.withdrawal_credentials

    if pubkey not in validator_pubkeys:
        # Add new validator
        validator = Validator(
            pubkey=pubkey,
            withdrawal_credentials=withdrawal_credentials,
            activation_epoch=FAR_FUTURE_EPOCH,
            exit_epoch=FAR_FUTURE_EPOCH,
            withdrawable_epoch=FAR_FUTURE_EPOCH,
            initiated_exit=False,
            slashed=False,
        )

        # Note: In phase 2 registry indices that have been withdrawn for a long time will be recycled.
        state.validator_registry.append(validator)
        state.validator_balances.append(amount)
    else:
        # Increase balance by deposit amount
        index = validator_pubkeys.index(pubkey)
        assert state.validator_registry[index].withdrawal_credentials == withdrawal_credentials

        state.validator_balances[index] += amount
```

### Routines for updating validator status

Note: All functions in this section mutate `state`.

#### `activate_validator`

```python
def activate_validator(state: BeaconState, index: ValidatorIndex, is_genesis: bool) -> None:
    """
    Activate the validator of the given ``index``.
    Note that this function mutates ``state``.
    """
    validator = state.validator_registry[index]

    validator.activation_epoch = GENESIS_EPOCH if is_genesis else get_delayed_activation_exit_epoch(get_current_epoch(state))
```

#### `initiate_validator_exit`

```python
def initiate_validator_exit(state: BeaconState, index: ValidatorIndex) -> None:
    """
    Initiate the validator of the given ``index``.
    Note that this function mutates ``state``.
    """
    validator = state.validator_registry[index]
    validator.initiated_exit = True
```

#### `exit_validator`

```python
def exit_validator(state: BeaconState, index: ValidatorIndex) -> None:
    """
    Exit the validator of the given ``index``.
    Note that this function mutates ``state``.
    """
    validator = state.validator_registry[index]
    delayed_activation_exit_epoch = get_delayed_activation_exit_epoch(get_current_epoch(state))

    # The following updates only occur if not previous exited
    if validator.exit_epoch <= delayed_activation_exit_epoch:
        return
    else:
        validator.exit_epoch = delayed_activation_exit_epoch
```

#### `slash_validator`

```python
def slash_validator(state: BeaconState, index: ValidatorIndex) -> None:
    """
    Slash the validator with index ``index``.
    Note that this function mutates ``state``.
    """
    validator = state.validator_registry[index]
    assert state.slot < get_epoch_start_slot(validator.withdrawable_epoch)  # [TO BE REMOVED IN PHASE 2]
    exit_validator(state, index)
    state.latest_slashed_balances[get_current_epoch(state) % LATEST_SLASHED_EXIT_LENGTH] += get_effective_balance(state, index)

    whistleblower_index = get_beacon_proposer_index(state, state.slot)
    whistleblower_reward = get_effective_balance(state, index) // WHISTLEBLOWER_REWARD_QUOTIENT
    state.validator_balances[whistleblower_index] += whistleblower_reward
    state.validator_balances[index] -= whistleblower_reward
    validator.slashed = True
    validator.withdrawable_epoch = get_current_epoch(state) + LATEST_SLASHED_EXIT_LENGTH 
```

#### `prepare_validator_for_withdrawal`

```python
def prepare_validator_for_withdrawal(state: BeaconState, index: ValidatorIndex) -> None:
    """
    Set the validator with the given ``index`` as withdrawable
    ``MIN_VALIDATOR_WITHDRAWABILITY_DELAY`` after the current epoch.
    Note that this function mutates ``state``.
    """
    validator = state.validator_registry[index]
    validator.withdrawable_epoch = get_current_epoch(state) + MIN_VALIDATOR_WITHDRAWABILITY_DELAY
```

## Ethereum 1.0 deposit contract

The initial deployment phases of Ethereum 2.0 are implemented without consensus changes to Ethereum 1.0. A deposit contract at address `DEPOSIT_CONTRACT_ADDRESS` is added to Ethereum 1.0 for deposits of ETH to the beacon chain. Validator balances will be withdrawable to the shards in phase 2, i.e. when the EVM2.0 is deployed and the shards have state.

### Deposit arguments

The deposit contract has a single `deposit` function which takes as argument a SimpleSerialize'd `DepositInput`.

### Withdrawal credentials

One of the `DepositInput` fields is `withdrawal_credentials`. It is a commitment to credentials for withdrawals to shards. The first byte of `withdrawal_credentials` is a version number. As of now the only expected format is as follows:

* `withdrawal_credentials[:1] == BLS_WITHDRAWAL_PREFIX_BYTE`
* `withdrawal_credentials[1:] == hash(withdrawal_pubkey)[1:]` where `withdrawal_pubkey` is a BLS pubkey

The private key corresponding to `withdrawal_pubkey` will be required to initiate a withdrawal. It can be stored separately until a withdrawal is required, e.g. in cold storage.

### `Deposit` logs

Every Ethereum 1.0 deposit, of size between `MIN_DEPOSIT_AMOUNT` and `MAX_DEPOSIT_AMOUNT`, emits a `Deposit` log for consumption by the beacon chain. The deposit contract does little validation, pushing most of the validator onboarding logic to the beacon chain. In particular, the proof of possession (a BLS12 signature) is not verified by the deposit contract.

### `Eth2Genesis` log

When sufficiently many full deposits have been made the deposit contract emits the `Eth2Genesis` log. The beacon chain state may then be initialized by calling the `get_genesis_beacon_state` function (defined below) where:

* `genesis_time` equals `time` in the `Eth2Genesis` log
* `latest_eth1_data.deposit_root` equals `deposit_root` in the `Eth2Genesis` log
* `latest_eth1_data.block_hash` equals the hash of the block that included the log
* `genesis_validator_deposits` is a list of `Deposit` objects built according to the `Deposit` logs up to the deposit that triggered the `Eth2Genesis` log, processed in the order in which they were emitted (oldest to newest)

### Vyper code

The source for the Vyper contract lives in a [separate repository](https://github.com/ethereum/deposit_contract) at [https://github.com/ethereum/deposit_contract/blob/master/deposit_contract/contracts/validator_registration.v.py](https://github.com/ethereum/deposit_contract/blob/master/deposit_contract/contracts/validator_registration.v.py).

Note: to save ~10x on gas this contract uses a somewhat unintuitive progressive Merkle root calculation algo that requires only O(log(n)) storage. See https://github.com/ethereum/research/blob/master/beacon_chain_impl/progressive_merkle_tree.py for an implementation of the same algo in python tested for correctness.

For convenience, we provide the interface to the contract here:

* `__init__()`: initializes the contract
* `get_deposit_root() -> bytes32`: returns the current root of the deposit tree
* `deposit(bytes[512])`: adds a deposit instance to the deposit tree, incorporating the input argument and the value transferred in the given call. Note: the amount of value transferred *must* be within `MIN_DEPOSIT_AMOUNT` and `MAX_DEPOSIT_AMOUNT`, inclusive. Each of these constants are specified in units of Gwei.

## On genesis

When enough full deposits have been made to the deposit contract, an `Eth2Genesis` log is emitted. Construct a corresponding `genesis_state` and `genesis_block` as follows:

* Let `genesis_validator_deposits` be the list of deposits, ordered chronologically, up to and including the deposit that triggered the `Eth2Genesis` log.
* Let `genesis_time` be the timestamp specified in the `Eth2Genesis` log.
* Let `genesis_eth1_data` be the `Eth1Data` object where:
    * `genesis_eth1_data.deposit_root` is the `deposit_root` contained in the `Eth2Genesis` log.
    * `genesis_eth1_data.block_hash` is the hash of the Ethereum 1.0 block that emitted the `Eth2Genesis` log.
* Let `genesis_state = get_genesis_beacon_state(genesis_validator_deposits, genesis_time, genesis_eth1_data)`.
* Let `genesis_block = get_empty_block()`.
* Set `genesis_block.state_root = hash_tree_root(genesis_state)`.

```python
def get_empty_block() -> BeaconBlock:
    """
    Get an empty ``BeaconBlock``.
    """
    return BeaconBlock(
        slot=GENESIS_SLOT,
        previous_block_root=ZERO_HASH,
        state_root=ZERO_HASH,
        body=BeaconBlockBody(
            randao_reveal=EMPTY_SIGNATURE,
            eth1_data=Eth1Data(
                deposit_root=ZERO_HASH,
                block_hash=ZERO_HASH,
            ),
            proposer_slashings=[],
            attester_slashings=[],
            attestations=[],
            deposits=[],
            voluntary_exits=[],
            transfers=[],
        ),
        signature=EMPTY_SIGNATURE,
    )
```

```python
def get_genesis_beacon_state(genesis_validator_deposits: List[Deposit],
                             genesis_time: int,
                             genesis_eth1_data: Eth1Data) -> BeaconState:
    """
    Get the genesis ``BeaconState``.
    """
    state = BeaconState(
        # Misc
        slot=GENESIS_SLOT,
        genesis_time=genesis_time,
        fork=Fork(
            previous_version=GENESIS_FORK_VERSION,
            current_version=GENESIS_FORK_VERSION,
            epoch=GENESIS_EPOCH,
        ),

        # Validator registry
        validator_registry=[],
        validator_balances=[],
        validator_registry_update_epoch=GENESIS_EPOCH,

        # Randomness and committees
        latest_randao_mixes=[ZERO_HASH for _ in range(LATEST_RANDAO_MIXES_LENGTH)],
        previous_shuffling_start_shard=GENESIS_START_SHARD,
        current_shuffling_start_shard=GENESIS_START_SHARD,
        previous_shuffling_epoch=GENESIS_EPOCH,
        current_shuffling_epoch=GENESIS_EPOCH,
        previous_shuffling_seed=ZERO_HASH,
        current_shuffling_seed=ZERO_HASH,

        # Finality
        previous_epoch_attestations=[],
        current_epoch_attestations=[],
        previous_justified_epoch=GENESIS_EPOCH,
        justified_epoch=GENESIS_EPOCH,
        justification_bitfield=0,
        finalized_epoch=GENESIS_EPOCH,

        # Recent state
        latest_crosslinks=[Crosslink(epoch=GENESIS_EPOCH, crosslink_data_root=ZERO_HASH) for _ in range(SHARD_COUNT)],
        latest_block_roots=[ZERO_HASH for _ in range(SLOTS_PER_HISTORICAL_ROOT)],
        latest_state_roots=[ZERO_HASH for _ in range(SLOTS_PER_HISTORICAL_ROOT)],
        latest_active_index_roots=[ZERO_HASH for _ in range(LATEST_ACTIVE_INDEX_ROOTS_LENGTH)],
        latest_slashed_balances=[0 for _ in range(LATEST_SLASHED_EXIT_LENGTH)],
        latest_block_header=get_temporary_block_header(get_empty_block()),
        historical_roots=[],

        # Ethereum 1.0 chain data
        latest_eth1_data=genesis_eth1_data,
        eth1_data_votes=[],
        deposit_index=0,
    )

    # Process genesis deposits
    for deposit in genesis_validator_deposits:
        process_deposit(state, deposit)

    # Process genesis activations
    for validator_index, _ in enumerate(state.validator_registry):
        if get_effective_balance(state, validator_index) >= MAX_DEPOSIT_AMOUNT:
            activate_validator(state, validator_index, is_genesis=True)

    genesis_active_index_root = hash_tree_root(get_active_validator_indices(state.validator_registry, GENESIS_EPOCH))
    for index in range(LATEST_ACTIVE_INDEX_ROOTS_LENGTH):
        state.latest_active_index_roots[index] = genesis_active_index_root
    state.current_shuffling_seed = generate_seed(state, GENESIS_EPOCH)

    return state
```

## Beacon chain processing

The beacon chain is the system chain for Ethereum 2.0. The main responsibilities of the beacon chain are:

* Store and maintain the registry of [validators](#dfn-validator)
* Process crosslinks (see above)
* Process its per-block consensus, as well as the finality gadget

Processing the beacon chain is similar to processing the Ethereum 1.0 chain. Clients download and process blocks, and maintain a view of what is the current "canonical chain", terminating at the current "head". However, because of the beacon chain's relationship with Ethereum 1.0, and because it is a proof-of-stake chain, there are differences.

For a beacon chain block, `block`, to be processed by a node, the following conditions must be met:

* The parent block with root `block.previous_block_root` has been processed and accepted.
* An Ethereum 1.0 block pointed to by the `state.latest_eth1_data.block_hash` has been processed and accepted.
* The node's Unix time is greater than or equal to `state.genesis_time + (block.slot - GENESIS_SLOT) * SECONDS_PER_SLOT`. (Note that leap seconds mean that slots will occasionally last `SECONDS_PER_SLOT + 1` or `SECONDS_PER_SLOT - 1` seconds, possibly several times a year.)

If these conditions are not met, the client should delay processing the beacon block until the conditions are all satisfied.

Beacon block production is significantly different because of the proof of stake mechanism. A client simply checks what it thinks is the canonical chain when it should create a block, and looks up what its slot number is; when the slot arrives, it either proposes or attests to a block as required. Note that this requires each node to have a clock that is roughly (i.e. within `SECONDS_PER_SLOT` seconds) synchronized with the other nodes.

### Beacon chain fork choice rule

The beacon chain fork choice rule is a hybrid that combines justification and finality with Latest Message Driven (LMD) Greediest Heaviest Observed SubTree (GHOST). At any point in time a [validator](#dfn-validator) `v` subjectively calculates the beacon chain head as follows.

* Abstractly define `Store` as the type of storage object for the chain data and `store` be the set of attestations and blocks that the [validator](#dfn-validator) `v` has observed and verified (in particular, block ancestors must be recursively verified). Attestations not yet included in any chain are still included in `store`.
* Let `finalized_head` be the finalized block with the highest epoch. (A block `B` is finalized if there is a descendant of `B` in `store` the processing of which sets `B` as finalized.)
* Let `justified_head` be the descendant of `finalized_head` with the highest epoch that has been justified for at least 1 epoch. (A block `B` is justified if there is a descendant of `B` in `store` the processing of which sets `B` as justified.) If no such descendant exists set `justified_head` to `finalized_head`.
* Let `get_ancestor(store: Store, block: BeaconBlock, slot: Slot) -> BeaconBlock` be the ancestor of `block` with slot number `slot`. The `get_ancestor` function can be defined recursively as:

```python
def get_ancestor(store: Store, block: BeaconBlock, slot: Slot) -> BeaconBlock:
    """
    Get the ancestor of ``block`` with slot number ``slot``; return ``None`` if not found.
    """
    if block.slot == slot:
        return block
    elif block.slot < slot:
        return None
    else:
        return get_ancestor(store, store.get_parent(block), slot)
```

* Let `get_latest_attestation(store: Store, validator_index: ValidatorIndex) -> Attestation` be the attestation with the highest slot number in `store` from the validator with the given `validator_index`. If several such attestations exist, use the one the [validator](#dfn-validator) `v` observed first.
* Let `get_latest_attestation_target(store: Store, validator_index: ValidatorIndex) -> BeaconBlock` be the target block in the attestation `get_latest_attestation(store, validator_index)`.
* Let `get_children(store: Store, block: BeaconBlock) -> List[BeaconBlock]` returns the child blocks of the given `block`.
* Let `justified_head_state` be the resulting `BeaconState` object from processing the chain up to the `justified_head`.
* The `head` is `lmd_ghost(store, justified_head_state, justified_head)` where the function `lmd_ghost` is defined below. Note that the implementation below is suboptimal; there are implementations that compute the head in time logarithmic in slot count.

```python
def lmd_ghost(store: Store, start_state: BeaconState, start_block: BeaconBlock) -> BeaconBlock:
    """
    Execute the LMD-GHOST algorithm to find the head ``BeaconBlock``.
    """
    validators = start_state.validator_registry
    active_validator_indices = get_active_validator_indices(validators, slot_to_epoch(start_state.slot))
    attestation_targets = [
        (validator_index, get_latest_attestation_target(store, validator_index))
        for validator_index in active_validator_indices
    ]

    def get_vote_count(block: BeaconBlock) -> int:
        return sum(
            get_effective_balance(start_state.validator_balances[validator_index]) // FORK_CHOICE_BALANCE_INCREMENT
            for validator_index, target in attestation_targets
            if get_ancestor(store, target, block.slot) == block
        )

    head = start_block
    while 1:
        children = get_children(store, head)
        if len(children) == 0:
            return head
        head = max(children, key=lambda x: (get_vote_count(x), hash_tree_root(x)))
```

## Beacon chain state transition function

We now define the state transition function. At a high level the state transition is made up of four parts:

1. State-root caching, which happens at the start of every slot.
2. The per-epoch transitions, which happens at the start of the first slot of every epoch.
3. The per-slot transitions, which happens at every slot.
4. The per-block transitions, which happens at every block.

Transition section notes:
* The state-root caching, caches the state root of the previous slot;
* The per-epoch transitions focus on the [validator](#dfn-validator) registry, including adjusting balances and activating and exiting [validators](#dfn-validator), as well as processing crosslinks and managing block justification/finalization;
* The per-slot transitions focus on the slot counter and block roots records updates;
* The per-block transitions generally focus on verifying aggregate signatures and saving temporary records relating to the per-block activity in the `BeaconState`.

Beacon blocks that trigger unhandled Python exceptions (e.g. out-of-range list accesses) and failed `assert`s during the state transition are considered invalid.

_Note_: If there are skipped slots between a block and its parent block, run the steps in the [state-root](#state-root-caching), [per-epoch](#per-epoch-processing), and [per-slot](#per-slot-processing) sections once for each skipped slot and then once for the slot containing the new block.

### State-root caching

At every `slot > GENESIS_SLOT` run the following function:

```python
def cache_state_root(state: BeaconState) -> None:
    state.latest_state_roots[state.slot % SLOTS_PER_HISTORICAL_ROOT] = hash_tree_root(state)
```

### Per-epoch processing

The steps below happen when `state.slot > GENESIS_SLOT and (state.slot + 1) % SLOTS_PER_EPOCH == 0`.

#### Helper functions

We define some helper functions utilized when processing an epoch transition:

```python
def get_current_total_balance(state: BeaconState) -> Gwei:
    return get_total_balance(state, get_active_validator_indices(state.validator_registry, get_current_epoch(state)))
```

```python
def get_previous_total_balance(state: BeaconState) -> Gwei:
    return get_total_balance(state, get_active_validator_indices(state.validator_registry, get_previous_epoch(state)))
```

```python
def get_attesting_indices(state: BeaconState, attestations: List[PendingAttestation]) -> List[ValidatorIndex]:
    output = set()
    for a in attestations:
        output = output.union(get_attestation_participants(state, a.data, a.aggregation_bitfield))
    return sorted(list(output))
```

```python
def get_attesting_balance(state: BeaconState, attestations: List[PendingAttestation]) -> List[ValidatorIndex]:
    return get_total_balance(state, get_attesting_indices(state, attestations))
```

```python
def get_current_epoch_boundary_attestations(state: BeaconState) -> List[PendingAttestation]:
    return [
        a for a in state.current_epoch_attestations
        if a.data.epoch_boundary_root == get_block_root(state, get_epoch_start_slot(get_current_epoch(state)))
    ]
```

```python
def get_previous_epoch_boundary_attestations(state: BeaconState) -> List[PendingAttestation]:
    return [
        a for a in state.previous_epoch_attestations
        if a.data.epoch_boundary_root == get_block_root(state, get_epoch_start_slot(get_previous_epoch(state)))
    ]
```

```python
def get_previous_epoch_matching_head_attestations(state: BeaconState) -> List[PendingAttestation]:
    return [
        a for a in state.previous_epoch_attestations
        if a.data.beacon_block_root == get_block_root(state, a.data.slot)
    ]
```

**Note**: Total balances computed for the previous epoch might be marginally different than the actual total balances during the previous epoch transition. Due to the tight bound on validator churn each epoch and small per-epoch rewards/penalties, the potential balance difference is very low and only marginally affects consensus safety.

```python
def get_winning_root_and_participants(state: BeaconState, shard: Shard) -> Tuple[Bytes32, List[ValidatorIndex]]:
    all_attestations = state.current_epoch_attestations + state.previous_epoch_attestations
    valid_attestations = [
        a for a in all_attestations if a.data.latest_crosslink == state.latest_crosslinks[shard]
    ]
    all_roots = [a.data.crosslink_data_root for a in valid_attestations]

    # handle when no attestations for shard available
    if len(all_roots) == 0:
        return ZERO_HASH, []

    def get_attestations_for(root) -> List[PendingAttestation]:
        return [a for a in valid_attestations if a.data.crosslink_data_root == root]

    # Winning crosslink root is the root with the most votes for it, ties broken in favor of
    # lexicographically higher hash
    winning_root = max(all_roots, key=lambda r: (get_attesting_balance(state, get_attestations_for(r)), r))

    return winning_root, get_attesting_indices(state, get_attestations_for(winning_root))
```

```python
def earliest_attestation(state: BeaconState, validator_index: ValidatorIndex) -> PendingAttestation:
    return min([
        a for a in state.previous_epoch_attestations if
        validator_index in get_attestation_participants(state, a.data, a.aggregation_bitfield)
    ], key=lambda a: a.inclusion_slot)
```

```python
def inclusion_slot(state: BeaconState, validator_index: ValidatorIndex) -> Slot:
    return earliest_attestation(state, validator_index).inclusion_slot
```

```python
def inclusion_distance(state: BeaconState, validator_index: ValidatorIndex) -> int:
    attestation = earliest_attestation(state, validator_index)
    return attestation.inclusion_slot - attestation.data.slot
```

#### Justification

Run the following function:

```python
def update_justification_and_finalization(state: BeaconState) -> None:
    new_justified_epoch = state.justified_epoch
    # Rotate the justification bitfield up one epoch to make room for the current epoch
    state.justification_bitfield <<= 1
    # If the previous epoch gets justified, fill the second last bit
    previous_boundary_attesting_balance = get_attesting_balance(state, get_previous_epoch_boundary_attestations(state))
    if previous_boundary_attesting_balance * 3 >= get_previous_total_balance(state) * 2:
        new_justified_epoch = get_current_epoch(state) - 1
        state.justification_bitfield |= 2
    # If the current epoch gets justified, fill the last bit
    current_boundary_attesting_balance = get_attesting_balance(state, get_current_epoch_boundary_attestations(state))
    if current_boundary_attesting_balance * 3 >= get_current_total_balance(state) * 2:
        new_justified_epoch = get_current_epoch(state)
        state.justification_bitfield |= 1

    # Process finalizations
    bitfield = state.justification_bitfield
    current_epoch = get_current_epoch(state)
    # The 2nd/3rd/4th most recent epochs are all justified, the 2nd using the 4th as source
    if (bitfield >> 1) % 8 == 0b111 and state.previous_justified_epoch == current_epoch - 3:
        state.finalized_epoch = state.previous_justified_epoch
    # The 2nd/3rd most recent epochs are both justified, the 2nd using the 3rd as source
    if (bitfield >> 1) % 4 == 0b11 and state.previous_justified_epoch == current_epoch - 2:
        state.finalized_epoch = state.previous_justified_epoch
    # The 1st/2nd/3rd most recent epochs are all justified, the 1st using the 3rd as source
    if (bitfield >> 0) % 8 == 0b111 and state.justified_epoch == current_epoch - 2:
        state.finalized_epoch = state.justified_epoch
    # The 1st/2nd most recent epochs are both justified, the 1st using the 2nd as source
    if (bitfield >> 0) % 4 == 0b11 and state.justified_epoch == current_epoch - 1:
        state.finalized_epoch = state.justified_epoch

    # Rotate justified epochs
    state.previous_justified_epoch = state.justified_epoch
    state.justified_epoch = new_justified_epoch
```

#### Crosslinks

Run the following function:

```python
def process_crosslinks(state: BeaconState) -> None:
    current_epoch = get_current_epoch(state)
    previous_epoch = current_epoch - 1
    next_epoch = current_epoch + 1
    for slot in range(get_epoch_start_slot(previous_epoch), get_epoch_start_slot(next_epoch)):
        for crosslink_committee, shard in get_crosslink_committees_at_slot(state, slot):
            winning_root, participants = get_winning_root_and_participants(state, shard)
            participating_balance = get_total_balance(state, participants)
            total_balance = get_total_balance(state, crosslink_committee)
            if 3 * participating_balance >= 2 * total_balance:
                state.latest_crosslinks[shard] = Crosslink(
                    epoch=slot_to_epoch(slot),
                    crosslink_data_root=winning_root
                )
```

#### Eth1 data

Run the following function:

```python
def maybe_reset_eth1_period(state: BeaconState) -> None:
    if (get_current_epoch(state) + 1) % EPOCHS_PER_ETH1_VOTING_PERIOD == 0:
        for eth1_data_vote in state.eth1_data_votes:
            # If a majority of all votes were for a particular eth1_data value,
            # then set that as the new canonical value
            if eth1_data_vote.vote_count * 2 > EPOCHS_PER_ETH1_VOTING_PERIOD * SLOTS_PER_EPOCH:
                state.latest_eth1_data = eth1_data_vote.eth1_data
        state.eth1_data_votes = []
```

#### Rewards and penalties

First, we define some additional helpers:

```python
def get_base_reward(state: BeaconState, index: ValidatorIndex) -> Gwei:
    if get_previous_total_balance(state) == 0:
        return 0

    adjusted_quotient = integer_squareroot(get_previous_total_balance(state)) // BASE_REWARD_QUOTIENT
    return get_effective_balance(state, index) // adjusted_quotient // 5
```

```python
def get_inactivity_penalty(state: BeaconState, index: ValidatorIndex) -> Gwei:
    epochs_since_finality = get_current_epoch(state) + 1 - state.finalized_epoch
    return (
        get_base_reward(state, index) +
        get_effective_balance(state, index) * epochs_since_finality // INACTIVITY_PENALTY_QUOTIENT // 2
    )
```

Note: When applying penalties in the following balance recalculations implementers should make sure the `uint64` does not underflow.

##### Justification and finalization

```python
def get_justification_and_finalization_deltas(state: BeaconState) -> Tuple[List[Gwei], List[Gwei]]:
    epochs_since_finality = get_current_epoch(state) + 1 - state.finalized_epoch
    if epochs_since_finality <= 4:
        return compute_normal_justification_and_finalization_deltas(state)
    else:
        return compute_inactivity_leak_deltas(state)
```

When blocks are finalizing normally...

```python
def compute_normal_justification_and_finalization_deltas(state: BeaconState) -> Tuple[List[Gwei], List[Gwei]]:
    # deltas[0] for rewards
    # deltas[1] for penalties
    deltas = [
        [0 for index in range(len(state.validator_registry))],
        [0 for index in range(len(state.validator_registry))]
    ]
    # Some helper variables
    boundary_attestations = get_previous_epoch_boundary_attestations(state)
    boundary_attesting_balance = get_attesting_balance(state, boundary_attestations)
    total_balance = get_previous_total_balance(state)
    total_attesting_balance = get_attesting_balance(state, state.previous_epoch_attestations)
    matching_head_attestations = get_previous_epoch_matching_head_attestations(state)
    matching_head_balance = get_attesting_balance(state, matching_head_attestations)
    # Process rewards or penalties for all validators
    for index in get_active_validator_indices(state.validator_registry, get_previous_epoch(state)):
        # Expected FFG source
        if index in get_attesting_indices(state, state.previous_epoch_attestations):
            deltas[0][index] += get_base_reward(state, index) * total_attesting_balance // total_balance
            # Inclusion speed bonus
            deltas[0][index] += (
                get_base_reward(state, index) * MIN_ATTESTATION_INCLUSION_DELAY //
                inclusion_distance(state, index)
            )
        else:
            deltas[1][index] += get_base_reward(state, index)
        # Expected FFG target
        if index in get_attesting_indices(state, boundary_attestations):
            deltas[0][index] += get_base_reward(state, index) * boundary_attesting_balance // total_balance
        else:
            deltas[1][index] += get_base_reward(state, index)
        # Expected head
        if index in get_attesting_indices(state, matching_head_attestations):
            deltas[0][index] += get_base_reward(state, index) * matching_head_balance // total_balance
        else:
            deltas[1][index] += get_base_reward(state, index)
        # Proposer bonus
        proposer_index = get_beacon_proposer_index(state, inclusion_slot(state, index))
        deltas[0][proposer_index] += get_base_reward(state, index) // ATTESTATION_INCLUSION_REWARD_QUOTIENT
    return deltas
```

When blocks are not finalizing normally...

```python
def compute_inactivity_leak_deltas(state: BeaconState) -> Tuple[List[Gwei], List[Gwei]]:
    # deltas[0] for rewards
    # deltas[1] for penalties
    deltas = [
        [0 for index in range(len(state.validator_registry))],
        [0 for index in range(len(state.validator_registry))]
    ]
    boundary_attestations = get_previous_epoch_boundary_attestations(state)
    matching_head_attestations = get_previous_epoch_matching_head_attestations(state)
    active_validator_indices = get_active_validator_indices(state.validator_registry, get_previous_epoch(state))
    epochs_since_finality = get_current_epoch(state) + 1 - state.finalized_epoch
    for index in active_validator_indices:
        if index not in get_attesting_indices(state, state.previous_epoch_attestations):
            deltas[1][index] += get_inactivity_penalty(state, index, epochs_since_finality)
        else:
            # If a validator did attest, apply a small penalty for getting attestations included late
            deltas[0][index] += (
                get_base_reward(state, index) * MIN_ATTESTATION_INCLUSION_DELAY //
                inclusion_distance(state, index)
            )
            deltas[1][index] += get_base_reward(state, index)
        if index not in get_attesting_indices(state, boundary_attestations):
            deltas[1][index] += get_inactivity_penalty(state, index, epochs_since_finality)
        if index not in get_attesting_indices(state, matching_head_attestations):
            deltas[1][index] += get_base_reward(state, index)
    # Penalize slashed-but-inactive validators as though they were active but offline
    for index in range(len(state.validator_registry)):
        eligible = (
            index not in active_validator_indices and
            state.validator_registry[index].slashed and
            get_current_epoch(state) < state.validator_registry[index].withdrawable_epoch
        )
        if eligible:
            deltas[1][index] += (
                2 * get_inactivity_penalty(state, index, epochs_since_finality) +
                get_base_reward(state, index)
            )
    return deltas
```

##### Crosslinks

```python
def get_crosslink_deltas(state: BeaconState) -> Tuple[List[Gwei], List[Gwei]]:
    # deltas[0] for rewards
    # deltas[1] for penalties
    deltas = [
        [0 for index in range(len(state.validator_registry))],
        [0 for index in range(len(state.validator_registry))]
    ]
    previous_epoch_start_slot = get_epoch_start_slot(get_previous_epoch(state))
    current_epoch_start_slot = get_epoch_start_slot(get_current_epoch(state))
    for slot in range(previous_epoch_start_slot, current_epoch_start_slot):
        for crosslink_committee, shard in get_crosslink_committees_at_slot(state, slot):
            winning_root, participants = get_winning_root_and_participants(state, shard)
            participating_balance = get_total_balance(state, participants)
            total_balance = get_total_balance(state, crosslink_committee)
            for index in crosslink_committee:
                if index in participants:
                    deltas[0][index] += get_base_reward(state, index) * participating_balance // total_balance
                else:
                    deltas[1][index] += get_base_reward(state, index)
    return deltas
```

#### Apply rewards

Run the following:

```python
def apply_rewards(state: BeaconState) -> None:
    deltas1 = get_justification_and_finalization_deltas(state)
    deltas2 = get_crosslink_deltas(state)
    for i in range(len(state.validator_registry)):
        state.validator_balances[i] = max(
            0,
            state.validator_balances[i] + deltas1[0][i] + deltas2[0][i] - deltas1[1][i] - deltas2[1][i]
        )
```

#### Ejections

Run `process_ejections(state)`.

```python
def process_ejections(state: BeaconState) -> None:
    """
    Iterate through the validator registry
    and eject active validators with balance below ``EJECTION_BALANCE``.
    """
    for index in get_active_validator_indices(state.validator_registry, get_current_epoch(state)):
        if state.validator_balances[index] < EJECTION_BALANCE:
            exit_validator(state, index)
```

#### Validator registry and shuffling seed data

```python
def should_update_validator_registry(state: BeaconState) -> bool:
    # Must have finalized a new block
    if state.finalized_epoch <= state.validator_registry_update_epoch:
        return False
    # Must have processed new crosslinks on all shards of the current epoch
    shards_to_check = [
        (state.current_shuffling_start_shard + i) % SHARD_COUNT
        for i in range(get_current_epoch_committee_count(state))
    ]
    for shard in shards_to_check:
        if state.latest_crosslinks[shard].epoch <= state.validator_registry_update_epoch:
            return False
    return True
```

```python
def update_validator_registry(state: BeaconState) -> None:
    """
    Update validator registry.
    Note that this function mutates ``state``.
    """
    current_epoch = get_current_epoch(state)
    # The active validators
    active_validator_indices = get_active_validator_indices(state.validator_registry, current_epoch)
    # The total effective balance of active validators
    total_balance = get_total_balance(state, active_validator_indices)

    # The maximum balance churn in Gwei (for deposits and exits separately)
    max_balance_churn = max(
        MAX_DEPOSIT_AMOUNT,
        total_balance // (2 * MAX_BALANCE_CHURN_QUOTIENT)
    )

    # Activate validators within the allowable balance churn
    balance_churn = 0
    for index, validator in enumerate(state.validator_registry):
        if validator.activation_epoch == FAR_FUTURE_EPOCH and state.validator_balances[index] >= MAX_DEPOSIT_AMOUNT:
            # Check the balance churn would be within the allowance
            balance_churn += get_effective_balance(state, index)
            if balance_churn > max_balance_churn:
                break

            # Activate validator
            activate_validator(state, index, is_genesis=False)

    # Exit validators within the allowable balance churn
    balance_churn = 0
    for index, validator in enumerate(state.validator_registry):
        if validator.exit_epoch == FAR_FUTURE_EPOCH and validator.initiated_exit:
            # Check the balance churn would be within the allowance
            balance_churn += get_effective_balance(state, index)
            if balance_churn > max_balance_churn:
                break

            # Exit validator
            exit_validator(state, index)

    state.validator_registry_update_epoch = current_epoch
```

Run the following function:

```python
def update_registry_and_shuffling_data(state: BeaconState) -> None:
    # First set previous shuffling data to current shuffling data
    state.previous_shuffling_epoch = state.current_shuffling_epoch
    state.previous_shuffling_start_shard = state.current_shuffling_start_shard
    state.previous_shuffling_seed = state.current_shuffling_seed
    current_epoch = get_current_epoch(state)
    next_epoch = current_epoch + 1
    # Check if we should update, and if so, update
    if should_update_validator_registry(state):
        update_validator_registry(state)
        # If we update the registry, update the shuffling data and shards as well
        state.current_shuffling_epoch = next_epoch
        state.current_shuffling_start_shard = (
            state.current_shuffling_start_shard +
            get_current_epoch_committee_count(state) % SHARD_COUNT
        )
        state.current_shuffling_seed = generate_seed(state, state.current_shuffling_epoch)
    else:
        # If processing at least one crosslink keeps failing, then reshuffle every power of two,
        # but don't update the current_shuffling_start_shard
        epochs_since_last_registry_update = current_epoch - state.validator_registry_update_epoch
        if epochs_since_last_registry_update > 1 and is_power_of_two(epochs_since_last_registry_update):
            state.current_shuffling_epoch = next_epoch
            state.current_shuffling_seed = generate_seed(state, state.current_shuffling_epoch)
```

**Invariant**: the active index root that is hashed into the shuffling seed actually is the `hash_tree_root` of the validator set that is used for that epoch.

#### Slashings and exit queue

Run `process_slashings(state)` and `process_exit_queue(state)`:

```python
def process_slashings(state: BeaconState) -> None:
    """
    Process the slashings.
    Note that this function mutates ``state``.
    """
    current_epoch = get_current_epoch(state)
    active_validator_indices = get_active_validator_indices(state.validator_registry, current_epoch)
    total_balance = get_total_balance(state, active_validator_indices)

    # Compute `total_penalties`
    total_at_start = state.latest_slashed_balances[(current_epoch + 1) % LATEST_SLASHED_EXIT_LENGTH]
    total_at_end = state.latest_slashed_balances[current_epoch % LATEST_SLASHED_EXIT_LENGTH]
    total_penalties = total_at_end - total_at_start

    for index, validator in enumerate(state.validator_registry):
        if validator.slashed and current_epoch == validator.withdrawable_epoch - LATEST_SLASHED_EXIT_LENGTH // 2:
            penalty = max(
                get_effective_balance(state, index) * min(total_penalties * 3, total_balance) // total_balance,
                get_effective_balance(state, index) // MIN_PENALTY_QUOTIENT
            )
            state.validator_balances[index] -= penalty
```

```python
def process_exit_queue(state: BeaconState) -> None:
    """
    Process the exit queue.
    Note that this function mutates ``state``.
    """
    def eligible(index):
        validator = state.validator_registry[index]
        # Filter out dequeued validators
        if validator.withdrawable_epoch != FAR_FUTURE_EPOCH:
            return False
        # Dequeue if the minimum amount of time has passed
        else:
            return get_current_epoch(state) >= validator.exit_epoch + MIN_VALIDATOR_WITHDRAWABILITY_DELAY

    eligible_indices = filter(eligible, list(range(len(state.validator_registry))))
    # Sort in order of exit epoch, and validators that exit within the same epoch exit in order of validator index
    sorted_indices = sorted(eligible_indices, key=lambda index: state.validator_registry[index].exit_epoch)
    for dequeues, index in enumerate(sorted_indices):
        if dequeues >= MAX_EXIT_DEQUEUES_PER_EPOCH:
            break
        prepare_validator_for_withdrawal(state, index)
```

#### Final updates

Run the following function:

```python
def finish_epoch_update(state: BeaconState) -> None:
    current_epoch = get_current_epoch(state)
    next_epoch = current_epoch + 1
    # Set active index root
    index_root_position = (next_epoch + ACTIVATION_EXIT_DELAY) % LATEST_ACTIVE_INDEX_ROOTS_LENGTH
    state.latest_active_index_roots[index_root_position] = hash_tree_root(
        get_active_validator_indices(state.validator_registry, next_epoch + ACTIVATION_EXIT_DELAY)
    )
    # Set total slashed balances
    state.latest_slashed_balances[next_epoch % LATEST_SLASHED_EXIT_LENGTH] = (
        state.latest_slashed_balances[current_epoch % LATEST_SLASHED_EXIT_LENGTH]
    )
    # Set randao mix
    state.latest_randao_mixes[next_epoch % LATEST_RANDAO_MIXES_LENGTH] = get_randao_mix(state, current_epoch)
    # Set historical root accumulator
    if next_epoch % (SLOTS_PER_HISTORICAL_ROOT // SLOTS_PER_EPOCH) == 0:
        state.historical_roots.append(merkle_root(state.latest_block_roots + state.latest_state_roots))
    # Rotate current/previous epoch attestations
    state.previous_epoch_attestations = state.current_epoch_attestations
    state.current_epoch_attestations = []
```

### Per-slot processing

At every `slot > GENESIS_SLOT` run the following function:

```python
def advance_slot(state: BeaconState) -> None:
    if state.latest_block_header.state_root == ZERO_HASH:
        state.latest_block_header.state_root = state.latest_block_roots[state.slot % SLOTS_PER_HISTORICAL_ROOT]
    state.latest_block_roots[state.slot % SLOTS_PER_HISTORICAL_ROOT] = hash_tree_root(state.latest_block_header)
    state.slot += 1
```

### Per-block processing

For every `block` except the genesis block, run `process_block_header(state, block)`, `process_randao(state, block)` and `process_eth1_data(state, block)`.

#### Block header

```python
def process_block_header(state: BeaconState, block: BeaconBlock) -> None:
    # Verify that the slots match
    assert block.slot == state.slot
    # Verify that the parent matches
    assert block.previous_block_root == hash_tree_root(state.latest_block_header)
    # Save current block as the new latest block
    state.latest_block_header = get_temporary_block_header(block)
    # Verify proposer signature
    proposer = state.validator_registry[get_beacon_proposer_index(state, state.slot)]
    assert bls_verify(
        pubkey=proposer.pubkey,
        message_hash=signed_root(block),
        signature=block.signature,
        domain=get_domain(state.fork, get_current_epoch(state), DOMAIN_BEACON_BLOCK)
    )
```

#### RANDAO

```python
def process_randao(state: BeaconState, block: BeaconBlock) -> None:
    proposer = state.validator_registry[get_beacon_proposer_index(state, state.slot)]
    # Verify that the provided randao value is valid
    assert bls_verify(
        pubkey=proposer.pubkey,
        message_hash=hash_tree_root(get_current_epoch(state)),
        signature=block.body.randao_reveal,
        domain=get_domain(state.fork, get_current_epoch(state), DOMAIN_RANDAO)
    )
    # Mix it in
    state.latest_randao_mixes[get_current_epoch(state) % LATEST_RANDAO_MIXES_LENGTH] = (
        xor(get_randao_mix(state, get_current_epoch(state)),
            hash(block.body.randao_reveal))
    )
```

#### Eth1 data

```python
def process_eth1_data(state: BeaconState, block: BeaconBlock) -> None:
    for eth1_data_vote in state.eth1_data_votes:
        # If someone else has already voted for the same hash, add to its counter
        if eth1_data_vote.eth1_data == block.body.eth1_data:
            eth1_data_vote.vote_count += 1
            return
    # If we're seeing this hash for the first time, make a new counter
    state.eth1_data_votes.append(Eth1DataVote(eth1_data=block.body.eth1_data, vote_count=1))
```

#### Transactions

##### Proposer slashings

Verify that `len(block.body.proposer_slashings) <= MAX_PROPOSER_SLASHINGS`.

For each `proposer_slashing` in `block.body.proposer_slashings`, run the following function:

```python
def process_proposer_slashing(state: BeaconState,
                              proposer_slashing: ProposerSlashing) -> None:
    """
    Process ``ProposerSlashing`` transaction.
    Note that this function mutates ``state``.
    """
    proposer = state.validator_registry[proposer_slashing.proposer_index]
    # Verify that the slot is the same
    assert proposer_slashing.header_1.slot == proposer_slashing.header_2.slot
    # But the roots are different!
    assert hash_tree_root(proposer_slashing.header_1) != hash_tree_root(proposer_slashing.header_2)
    # Proposer is not yet slashed
    assert proposer.slashed is False
    # Signatures are valid
    for header in (proposer_slashing.header_1, proposer_slashing.header_2):
        assert bls_verify(
            pubkey=proposer.pubkey,
            message_hash=signed_root(header),
            signature=header.signature,
            domain=get_domain(state.fork, slot_to_epoch(header.slot), DOMAIN_BEACON_BLOCK)
        )
    slash_validator(state, proposer_slashing.proposer_index)
```

##### Attester slashings

Verify that `len(block.body.attester_slashings) <= MAX_ATTESTER_SLASHINGS`.

For each `attester_slashing` in `block.body.attester_slashings`, run the following function:

```python
def process_attester_slashing(state: BeaconState,
                              attester_slashing: AttesterSlashing) -> None:
    """
    Process ``AttesterSlashing`` transaction.
    Note that this function mutates ``state``.
    """
    attestation1 = attester_slashing.slashable_attestation_1
    attestation2 = attester_slashing.slashable_attestation_2
    # Check that the attestations are conflicting
    assert attestation1.data != attestation2.data
    assert (
        is_double_vote(attestation1.data, attestation2.data) or
        is_surround_vote(attestation1.data, attestation2.data)
    )
    assert verify_slashable_attestation(state, attestation1)
    assert verify_slashable_attestation(state, attestation2)
    slashable_indices = [
        index for index in attestation1.validator_indices
        if (
            index in attestation2.validator_indices and
            state.validator_registry[index].slashed is False
        )
    ]
    assert len(slashable_indices) >= 1
    for index in slashable_indices:
        slash_validator(state, index)
```

##### Attestations

Verify that `len(block.body.attestations) <= MAX_ATTESTATIONS`.

For each `attestation` in `block.body.attestations`, run the following function:

```python
def process_attestation(state: BeaconState, attestation: Attestation) -> None:
    """
    Process ``Attestation`` transaction.
    Note that this function mutates ``state``.
    """
    # Can't submit attestations that are too far in history (or in prehistory) 
    assert attestation.data.slot >= GENESIS_SLOT
    assert state.slot < attestation.data.slot + SLOTS_PER_EPOCH
    # Can't submit attestations too quickly
    assert attestation.data.slot + MIN_ATTESTATION_INCLUSION_DELAY <= state.slot
    # Verify that the justified epoch is correct, case 1: current epoch attestations
    if slot_to_epoch(attestation.data.slot) >= get_current_epoch(state):
        assert attestation.data.justified_epoch == state.justified_epoch
    # Case 2: previous epoch attestations
    else:
        assert attestation.data.justified_epoch == state.previous_justified_epoch
    # Check that the justified block root is correct
    assert attestation.data.justified_block_root == get_block_root(
        state, get_epoch_start_slot(attestation.data.justified_epoch)
    )
    # Check that the crosslink data is valid
    acceptable_crosslink_data = {
        # Case 1: Latest crosslink matches the one in the state
        attestation.data.latest_crosslink,
        # Case 2: State has already been updated, state's latest crosslink matches the crosslink
        # the attestation is trying to create
        Crosslink(
            crosslink_data_root=attestation.data.crosslink_data_root,
            epoch=slot_to_epoch(attestation.data.slot)
        )
    }
    assert state.latest_crosslinks[attestation.data.shard] in acceptable_crosslink_data
    # Attestation must be nonempty!
    assert attestation.aggregation_bitfield != b'\x00' * len(attestation.aggregation_bitfield)
    # Custody must be empty (to be removed in phase 1)
    assert attestation.custody_bitfield == b'\x00' * len(attestation.custody_bitfield)
    # Get the committee for the specific shard that this attestation is for
    crosslink_committee = [
        committee for committee, shard in get_crosslink_committees_at_slot(state, attestation.data.slot)
        if shard == attestation.data.shard
    ][0]
    # Custody bitfield must be a subset of the attestation bitfield
    for i in range(len(crosslink_committee)):
        if get_bitfield_bit(attestation.aggregation_bitfield, i) == 0b0:
            assert get_bitfield_bit(attestation.custody_bitfield, i) == 0b0
    # Verify aggregate signature
    participants = get_attestation_participants(state, attestation.data, attestation.aggregation_bitfield)
    custody_bit_1_participants = get_attestation_participants(state, attestation.data, attestation.custody_bitfield)
    custody_bit_0_participants = [i for i in participants if i not in custody_bit_1_participants]

    assert bls_verify_multiple(
        pubkeys=[
            bls_aggregate_pubkeys([state.validator_registry[i].pubkey for i in custody_bit_0_participants]),
            bls_aggregate_pubkeys([state.validator_registry[i].pubkey for i in custody_bit_1_participants]),
        ],
        message_hashes=[
            hash_tree_root(AttestationDataAndCustodyBit(data=attestation.data, custody_bit=0b0)),
            hash_tree_root(AttestationDataAndCustodyBit(data=attestation.data, custody_bit=0b1)),
        ],
        signature=attestation.aggregate_signature,
        domain=get_domain(state.fork, slot_to_epoch(attestation.data.slot), DOMAIN_ATTESTATION),
    )
    # Crosslink data root is zero (to be removed in phase 1)
    assert attestation.data.crosslink_data_root == ZERO_HASH
    # Apply the attestation
    pending_attestation = PendingAttestation(
        data=attestation.data,
        aggregation_bitfield=attestation.aggregation_bitfield,
        custody_bitfield=attestation.custody_bitfield,
        inclusion_slot=state.slot
    )
    if slot_to_epoch(attestation.data.slot) == get_current_epoch(state):
        state.current_epoch_attestations.append(pending_attestation)
    elif slot_to_epoch(attestation.data.slot) == get_previous_epoch(state):
        state.previous_epoch_attestations.append(pending_attestation)
```

##### Deposits

Verify that `len(block.body.deposits) <= MAX_DEPOSITS`.

For each `deposit` in `block.body.deposits`, run `process_deposit(state, deposit)`.

##### Voluntary exits

Verify that `len(block.body.voluntary_exits) <= MAX_VOLUNTARY_EXITS`.

For each `exit` in `block.body.voluntary_exits`, run the following function:

```python
def process_exit(state: BeaconState, exit: VoluntaryExit) -> None:
    """
    Process ``VoluntaryExit`` transaction.
    Note that this function mutates ``state``.
    """
    validator = state.validator_registry[exit.validator_index]
    # Verify the validator has not yet exited
    assert validator.exit_epoch > get_delayed_activation_exit_epoch(get_current_epoch(state))
    # Exits must specify an epoch when they become valid; they are not valid before then
    assert get_current_epoch(state) >= exit.epoch
    # Verify signature
    assert bls_verify(
        pubkey=validator.pubkey,
        message_hash=signed_root(exit),
        signature=exit.signature,
        domain=get_domain(state.fork, exit.epoch, DOMAIN_VOLUNTARY_EXIT)
    )
    # Run the exit
    initiate_validator_exit(state, exit.validator_index)
```

##### Transfers

Note: Transfers are a temporary functionality for phases 0 and 1, to be removed in phase 2.

Verify that `len(block.body.transfers) <= MAX_TRANSFERS` and that all transfers are distinct.

For each `transfer` in `block.body.transfers`, run the following function:

```python
def process_transfer(state: BeaconState, transfer: Transfer) -> None:
    """
    Process ``Transfer`` transaction.
    Note that this function mutates ``state``.
    """
    # Verify the amount and fee aren't individually too big (for anti-overflow purposes)
    assert state.validator_balances[transfer.sender] >= max(transfer.amount, transfer.fee)
    # Verify that we have enough ETH to send, and that after the transfer the balance will be either
    # exactly zero or at least MIN_DEPOSIT_AMOUNT
    assert (
        state.validator_balances[transfer.sender] == transfer.amount + transfer.fee or
        state.validator_balances[transfer.sender] >= transfer.amount + transfer.fee + MIN_DEPOSIT_AMOUNT
    )
    # A transfer is valid in only one slot
    assert state.slot == transfer.slot
    # Only withdrawn or not-yet-deposited accounts can transfer
    assert (
        get_current_epoch(state) >= state.validator_registry[transfer.sender].withdrawable_epoch or
        state.validator_registry[transfer.sender].activation_epoch == FAR_FUTURE_EPOCH
    )
<<<<<<< HEAD
    # Set randao mix
    state.latest_randao_mixes[next_epoch % LATEST_RANDAO_MIXES_LENGTH] = get_randao_mix(state, current_epoch)
    # Set historical root accumulator
    if next_epoch % (SLOTS_PER_HISTORICAL_ROOT // SLOTS_PER_EPOCH) == 0:
        state.historical_roots.append(hash_tree_root(state.latest_block_roots + state.latest_state_roots))
    # Rotate current/previous epoch attestations
    state.previous_epoch_attestations = state.current_epoch_attestations
    state.current_epoch_attestations = []
=======
    # Verify that the pubkey is valid
    assert (
        state.validator_registry[transfer.sender].withdrawal_credentials ==
        BLS_WITHDRAWAL_PREFIX_BYTE + hash(transfer.pubkey)[1:]
    )
    # Verify that the signature is valid
    assert bls_verify(
        pubkey=transfer.pubkey,
        message_hash=signed_root(transfer),
        signature=transfer.signature,
        domain=get_domain(state.fork, slot_to_epoch(transfer.slot), DOMAIN_TRANSFER)
    )
    # Process the transfer
    state.validator_balances[transfer.sender] -= transfer.amount + transfer.fee
    state.validator_balances[transfer.recipient] += transfer.amount
    state.validator_balances[get_beacon_proposer_index(state, state.slot)] += transfer.fee
>>>>>>> 0bcc350b
```

#### State root verification

Verify the block's `state_root` by running the following function:

```python
def verify_block_state_root(state: BeaconState, block: BeaconBlock) -> None:
    assert block.state_root == hash_tree_root(state)
```

# References

This section is divided into Normative and Informative references.  Normative references are those that must be read in order to implement this specification, while Informative references are merely that, information.  An example of the former might be the details of a required consensus algorithm, and an example of the latter might be a pointer to research that demonstrates why a particular consensus algorithm might be better suited for inclusion in the standard than another.

## Normative

## Informative
<a id="ref-casper-ffg"></a> _**casper-ffg**_ </br> &nbsp; _Casper the Friendly Finality Gadget_. V. Buterin and V. Griffith. URL: https://arxiv.org/abs/1710.09437

<a id="ref-python-poc"></a> _**python-poc**_ </br> &nbsp; _Python proof-of-concept implementation_. Ethereum Foundation. URL: https://github.com/ethereum/beacon_chain

# Copyright
Copyright and related rights waived via [CC0](https://creativecommons.org/publicdomain/zero/1.0/).<|MERGE_RESOLUTION|>--- conflicted
+++ resolved
@@ -2480,16 +2480,6 @@
         get_current_epoch(state) >= state.validator_registry[transfer.sender].withdrawable_epoch or
         state.validator_registry[transfer.sender].activation_epoch == FAR_FUTURE_EPOCH
     )
-<<<<<<< HEAD
-    # Set randao mix
-    state.latest_randao_mixes[next_epoch % LATEST_RANDAO_MIXES_LENGTH] = get_randao_mix(state, current_epoch)
-    # Set historical root accumulator
-    if next_epoch % (SLOTS_PER_HISTORICAL_ROOT // SLOTS_PER_EPOCH) == 0:
-        state.historical_roots.append(hash_tree_root(state.latest_block_roots + state.latest_state_roots))
-    # Rotate current/previous epoch attestations
-    state.previous_epoch_attestations = state.current_epoch_attestations
-    state.current_epoch_attestations = []
-=======
     # Verify that the pubkey is valid
     assert (
         state.validator_registry[transfer.sender].withdrawal_credentials ==
@@ -2506,7 +2496,6 @@
     state.validator_balances[transfer.sender] -= transfer.amount + transfer.fee
     state.validator_balances[transfer.recipient] += transfer.amount
     state.validator_balances[get_beacon_proposer_index(state, state.slot)] += transfer.fee
->>>>>>> 0bcc350b
 ```
 
 #### State root verification
