# Ethereum 2.0 Phase 0 -- The Beacon Chain

**NOTICE**: This document is a work in progress for researchers and implementers. It reflects recent spec changes and takes precedence over the Python proof-of-concept implementation [[python-poc]](#ref-python-poc).

## Table of contents
<!-- TOC -->

- [Ethereum 2.0 Phase 0 -- The Beacon Chain](#ethereum-20-phase-0----the-beacon-chain)
    - [Table of contents](#table-of-contents)
    - [Introduction](#introduction)
    - [Notation](#notation)
    - [Terminology](#terminology)
    - [Constants](#constants)
        - [Misc](#misc)
        - [Deposit contract](#deposit-contract)
        - [Gwei values](#gwei-values)
        - [Initial values](#initial-values)
        - [Time parameters](#time-parameters)
        - [State list lengths](#state-list-lengths)
        - [Reward and penalty quotients](#reward-and-penalty-quotients)
        - [Max operations per block](#max-operations-per-block)
        - [Signature domains](#signature-domains)
    - [Data structures](#data-structures)
        - [Misc dependencies](#misc-dependencies)
            - [`Fork`](#fork)
            - [`Crosslink`](#crosslink)
            - [`Eth1Data`](#eth1data)
            - [`AttestationData`](#attestationdata)
            - [`AttestationDataAndCustodyBit`](#attestationdataandcustodybit)
            - [`IndexedAttestation`](#indexedattestation)
            - [`DepositData`](#depositdata)
            - [`BeaconBlockHeader`](#beaconblockheader)
            - [`Validator`](#validator)
            - [`PendingAttestation`](#pendingattestation)
            - [`HistoricalBatch`](#historicalbatch)
        - [Beacon operations](#beacon-operations)
            - [`ProposerSlashing`](#proposerslashing)
            - [`AttesterSlashing`](#attesterslashing)
            - [`Attestation`](#attestation)
            - [`Deposit`](#deposit)
            - [`VoluntaryExit`](#voluntaryexit)
            - [`Transfer`](#transfer)
        - [Beacon blocks](#beacon-blocks)
            - [`BeaconBlockBody`](#beaconblockbody)
            - [`BeaconBlock`](#beaconblock)
        - [Beacon state](#beacon-state)
            - [`BeaconState`](#beaconstate)
    - [Custom Types](#custom-types)
    - [Helper functions](#helper-functions)
        - [`xor`](#xor)
        - [`hash`](#hash)
        - [`hash_tree_root`](#hash_tree_root)
        - [`signing_root`](#signing_root)
        - [`get_temporary_block_header`](#get_temporary_block_header)
        - [`slot_to_epoch`](#slot_to_epoch)
        - [`get_previous_epoch`](#get_previous_epoch)
        - [`get_current_epoch`](#get_current_epoch)
        - [`get_epoch_start_slot`](#get_epoch_start_slot)
        - [`is_active_validator`](#is_active_validator)
        - [`is_slashable_validator`](#is_slashable_validator)
        - [`get_active_validator_indices`](#get_active_validator_indices)
        - [`get_balance`](#get_balance)
        - [`set_balance`](#set_balance)
        - [`increase_balance`](#increase_balance)
        - [`decrease_balance`](#decrease_balance)
        - [`get_permuted_index`](#get_permuted_index)
        - [`get_split_offset`](#get_split_offset)
        - [`get_epoch_committee_count`](#get_epoch_committee_count)
        - [`get_shard_delta`](#get_shard_delta)
        - [`compute_committee`](#compute_committee)
        - [`get_crosslink_committees_at_slot`](#get_crosslink_committees_at_slot)
        - [`get_block_root`](#get_block_root)
        - [`get_state_root`](#get_state_root)
        - [`get_randao_mix`](#get_randao_mix)
        - [`get_active_index_root`](#get_active_index_root)
        - [`generate_seed`](#generate_seed)
        - [`get_beacon_proposer_index`](#get_beacon_proposer_index)
        - [`verify_merkle_branch`](#verify_merkle_branch)
        - [`get_crosslink_committee_for_attestation`](#get_crosslink_committee_for_attestation)
        - [`get_attestation_participants`](#get_attestation_participants)
        - [`int_to_bytes1`, `int_to_bytes2`, ...](#int_to_bytes1-int_to_bytes2-)
        - [`bytes_to_int`](#bytes_to_int)
        - [`get_effective_balance`](#get_effective_balance)
        - [`get_total_balance`](#get_total_balance)
        - [`get_fork_version`](#get_fork_version)
        - [`get_domain`](#get_domain)
        - [`get_bitfield_bit`](#get_bitfield_bit)
        - [`verify_bitfield`](#verify_bitfield)
        - [`convert_to_indexed`](#convert_to_indexed)
        - [`verify_indexed_attestation`](#verify_indexed_attestation)
        - [`is_double_vote`](#is_double_vote)
        - [`is_surround_vote`](#is_surround_vote)
        - [`integer_squareroot`](#integer_squareroot)
        - [`get_delayed_activation_exit_epoch`](#get_delayed_activation_exit_epoch)
        - [`get_churn_limit`](#get_churn_limit)
        - [`bls_verify`](#bls_verify)
        - [`bls_verify_multiple`](#bls_verify_multiple)
        - [`bls_aggregate_pubkeys`](#bls_aggregate_pubkeys)
        - [Routines for updating validator status](#routines-for-updating-validator-status)
            - [`activate_validator`](#activate_validator)
            - [`initiate_validator_exit`](#initiate_validator_exit)
            - [`slash_validator`](#slash_validator)
    - [Ethereum 1.0 deposit contract](#ethereum-10-deposit-contract)
        - [Deposit arguments](#deposit-arguments)
        - [Withdrawal credentials](#withdrawal-credentials)
        - [`Deposit` logs](#deposit-logs)
        - [`Eth2Genesis` log](#eth2genesis-log)
        - [Vyper code](#vyper-code)
    - [On genesis](#on-genesis)
    - [Beacon chain processing](#beacon-chain-processing)
        - [Beacon chain fork choice rule](#beacon-chain-fork-choice-rule)
    - [Beacon chain state transition function](#beacon-chain-state-transition-function)
        - [State caching](#state-caching)
        - [Per-epoch processing](#per-epoch-processing)
            - [Helper functions](#helper-functions-1)
            - [Justification and finalization](#justification-and-finalization)
            - [Crosslinks](#crosslinks)
            - [Rewards and penalties](#rewards-and-penalties)
            - [Registry updates](#registry-updates)
            - [Slashings](#slashings)
            - [Final updates](#final-updates)
        - [Per-slot processing](#per-slot-processing)
        - [Per-block processing](#per-block-processing)
            - [Block header](#block-header)
            - [RANDAO](#randao)
            - [Eth1 data](#eth1-data)
            - [Operations](#operations)
                - [Proposer slashings](#proposer-slashings)
                - [Attester slashings](#attester-slashings)
                - [Attestations](#attestations)
                - [Deposits](#deposits)
                - [Voluntary exits](#voluntary-exits)
                - [Transfers](#transfers)
            - [State root verification](#state-root-verification)

<!-- /TOC -->

## Introduction

This document represents the specification for Phase 0 of Ethereum 2.0 -- The Beacon Chain.

At the core of Ethereum 2.0 is a system chain called the "beacon chain". The beacon chain stores and manages the registry of [validators](#dfn-validator). In the initial deployment phases of Ethereum 2.0, the only mechanism to become a [validator](#dfn-validator) is to make a one-way ETH transaction to a deposit contract on Ethereum 1.0. Activation as a [validator](#dfn-validator) happens when Ethereum 1.0 deposit receipts are processed by the beacon chain, the activation balance is reached, and a queuing process is completed. Exit is either voluntary or done forcibly as a penalty for misbehavior.

The primary source of load on the beacon chain is "attestations". Attestations are simultaneously availability votes for a shard block and proof-of-stake votes for a beacon block. A sufficient number of attestations for the same shard block create a "crosslink", confirming the shard segment up to that shard block into the beacon chain. Crosslinks also serve as infrastructure for asynchronous cross-shard communication.

## Notation

Code snippets appearing in `this style` are to be interpreted as Python code.

## Terminology

* **Validator** <a id="dfn-validator"></a> - a registered participant in the beacon chain. You can become one by sending ether into the Ethereum 1.0 deposit contract.
* **Active validator** <a id="dfn-active-validator"></a> - an active participant in the Ethereum 2.0 consensus invited to, among other things, propose and attest to blocks and vote for crosslinks.
* **Committee** - a (pseudo-) randomly sampled subset of [active validators](#dfn-active-validator). When a committee is referred to collectively, as in "this committee attests to X", this is assumed to mean "some subset of that committee that contains enough [validators](#dfn-validator) that the protocol recognizes it as representing the committee".
* **Proposer** - the [validator](#dfn-validator) that creates a beacon chain block.
* **Attester** - a [validator](#dfn-validator) that is part of a committee that needs to sign off on a beacon chain block while simultaneously creating a link (crosslink) to a recent shard block on a particular shard chain.
* **Beacon chain** - the central PoS chain that is the base of the sharding system.
* **Shard chain** - one of the chains on which user transactions take place and account data is stored.
* **Block root** - a 32-byte Merkle root of a beacon chain block or shard chain block. Previously called "block hash".
* **Crosslink** - a set of signatures from a committee attesting to a block in a shard chain that can be included into the beacon chain. Crosslinks are the main means by which the beacon chain "learns about" the updated state of shard chains.
* **Slot** - a period during which one proposer has the ability to create a beacon chain block and some attesters have the ability to make attestations.
* **Epoch** - an aligned span of slots during which all [validators](#dfn-validator) get exactly one chance to make an attestation.
* **Finalized**, **justified** - see the [Casper FFG paper](https://arxiv.org/abs/1710.09437).
* **Withdrawal period** - the number of slots between a [validator](#dfn-validator) exit and the [validator](#dfn-validator) balance being withdrawable.
* **Genesis time** - the Unix time of the genesis beacon chain block at slot 0.

## Constants

Note: the default mainnet values for the constants are included here for spec-design purposes.
The different configurations for mainnet, testnets, and yaml-based testing can be found in the `configs/constant_presets/` directory.
These configurations are updated for releases, but may be out of sync during `dev` changes.

### Misc

| Name | Value |
| - | - |
| `SHARD_COUNT` | `2**10` (= 1,024) |
| `TARGET_COMMITTEE_SIZE` | `2**7` (= 128) |
| `MAX_ATTESTATION_PARTICIPANTS` | `2**12` (= 4,096) |
| `MIN_PER_EPOCH_CHURN_LIMIT` | `2**2` (= 4) |
| `CHURN_LIMIT_QUOTIENT` | `2**16` (= 65,536) |
| `BASE_REWARDS_PER_EPOCH` | `4` |
| `SHUFFLE_ROUND_COUNT` | 90 |

* For the safety of crosslinks `TARGET_COMMITTEE_SIZE` exceeds [the recommended minimum committee size of 111](https://vitalik.ca/files/Ithaca201807_Sharding.pdf); with sufficient active validators (at least `SLOTS_PER_EPOCH * TARGET_COMMITTEE_SIZE`), the shuffling algorithm ensures committee sizes of at least `TARGET_COMMITTEE_SIZE`. (Unbiasable randomness with a Verifiable Delay Function (VDF) will improve committee robustness and lower the safe minimum committee size.)

### Deposit contract

| Name | Value |
| - | - |
| `DEPOSIT_CONTRACT_ADDRESS` | **TBD** |
| `DEPOSIT_CONTRACT_TREE_DEPTH` | `2**5` (= 32) |

### Gwei values

| Name | Value | Unit |
| - | - | :-: |
| `MIN_DEPOSIT_AMOUNT` | `2**0 * 10**9` (= 1,000,000,000) | Gwei |
| `MAX_DEPOSIT_AMOUNT` | `2**5 * 10**9` (= 32,000,000,000) | Gwei |
| `EJECTION_BALANCE` | `2**4 * 10**9` (= 16,000,000,000) | Gwei |
| `HIGH_BALANCE_INCREMENT` | `2**0 * 10**9` (= 1,000,000,000) | Gwei |

### Initial values

| Name | Value |
| - | - |
| `GENESIS_FORK_VERSION` | `int_to_bytes4(0)` |
| `GENESIS_SLOT` | `0` |
| `GENESIS_EPOCH` | `0` |
| `GENESIS_START_SHARD` | `0` |
| `FAR_FUTURE_EPOCH` | `2**64 - 1` |
| `ZERO_HASH` | `int_to_bytes32(0)` |
| `EMPTY_SIGNATURE` | `int_to_bytes96(0)` |
| `BLS_WITHDRAWAL_PREFIX_BYTE` | `int_to_bytes1(0)` |

### Time parameters

| Name | Value | Unit | Duration |
| - | - | :-: | :-: |
| `SECONDS_PER_SLOT` | `6` | seconds | 6 seconds |
| `MIN_ATTESTATION_INCLUSION_DELAY` | `2**2` (= 4) | slots | 24 seconds |
| `SLOTS_PER_EPOCH` | `2**6` (= 64) | slots | 6.4 minutes |
| `MIN_SEED_LOOKAHEAD` | `2**0` (= 1) | epochs | 6.4 minutes |
| `ACTIVATION_EXIT_DELAY` | `2**2` (= 4) | epochs | 25.6 minutes |
| `SLOTS_PER_ETH1_VOTING_PERIOD` | `2**10` (= 1,024) | slots | ~1.7 hours |
| `SLOTS_PER_HISTORICAL_ROOT` | `2**13` (= 8,192) | slots | ~13 hours |
| `MIN_VALIDATOR_WITHDRAWABILITY_DELAY` | `2**8` (= 256) | epochs | ~27 hours |
| `PERSISTENT_COMMITTEE_PERIOD` | `2**11` (= 2,048)  | epochs | 9 days  |
| `MAX_CROSSLINK_EPOCHS` | `2**6` (= 64) | epochs | ~7 hours |
| `MIN_EPOCHS_TO_INACTIVITY_PENALTY` | `2**2` (= 4) | epochs | 25.6 minutes |

* `MAX_CROSSLINK_EPOCHS` should be a small constant times `SHARD_COUNT // SLOTS_PER_EPOCH`

### State list lengths

| Name | Value | Unit | Duration |
| - | - | :-: | :-: |
| `LATEST_RANDAO_MIXES_LENGTH` | `2**13` (= 8,192) | epochs | ~36 days |
| `LATEST_ACTIVE_INDEX_ROOTS_LENGTH` | `2**13` (= 8,192) | epochs | ~36 days |
| `LATEST_SLASHED_EXIT_LENGTH` | `2**13` (= 8,192) | epochs | ~36 days |

### Reward and penalty quotients

| Name | Value |
| - | - |
| `BASE_REWARD_QUOTIENT` | `2**5` (= 32) |
| `WHISTLEBLOWING_REWARD_QUOTIENT` | `2**9` (= 512) |
| `PROPOSER_REWARD_QUOTIENT` | `2**3` (= 8) |
| `INACTIVITY_PENALTY_QUOTIENT` | `2**25` (= 33,554,432) |
| `MIN_PENALTY_QUOTIENT` | `2**5` (= 32) |

* The `BASE_REWARD_QUOTIENT` parameter dictates the per-epoch reward. It corresponds to ~2.54% annual interest assuming 10 million participating ETH in every epoch.
* The `INACTIVITY_PENALTY_QUOTIENT` equals `INVERSE_SQRT_E_DROP_TIME**2` where `INVERSE_SQRT_E_DROP_TIME := 2**12 epochs` (~18 days) is the time it takes the inactivity penalty to reduce the balance of non-participating [validators](#dfn-validator) to about `1/sqrt(e) ~= 60.6%`. Indeed, the balance retained by offline [validators](#dfn-validator) after `n` epochs is about `(1 - 1/INACTIVITY_PENALTY_QUOTIENT)**(n**2/2)` so after `INVERSE_SQRT_E_DROP_TIME` epochs it is roughly `(1 - 1/INACTIVITY_PENALTY_QUOTIENT)**(INACTIVITY_PENALTY_QUOTIENT/2) ~= 1/sqrt(e)`.

### Max operations per block

| Name | Value |
| - | - |
| `MAX_PROPOSER_SLASHINGS` | `2**4` (= 16) |
| `MAX_ATTESTER_SLASHINGS` | `2**0` (= 1) |
| `MAX_ATTESTATIONS` | `2**7` (= 128) |
| `MAX_DEPOSITS` | `2**4` (= 16) |
| `MAX_VOLUNTARY_EXITS` | `2**4` (= 16) |
| `MAX_TRANSFERS` | `2**4` (= 16) |

### Signature domains

| Name | Value |
| - | - |
| `DOMAIN_BEACON_BLOCK` | `0` |
| `DOMAIN_RANDAO` | `1` |
| `DOMAIN_ATTESTATION` | `2` |
| `DOMAIN_DEPOSIT` | `3` |
| `DOMAIN_VOLUNTARY_EXIT` | `4` |
| `DOMAIN_TRANSFER` | `5` |

## Data structures

The following data structures are defined as [SimpleSerialize (SSZ)](../simple-serialize.md) objects.

The types are defined topologically to aid in facilitating an executable version of the spec.

### Misc dependencies

#### `Fork`

```python
{
    # Previous fork version
    'previous_version': 'bytes4',
    # Current fork version
    'current_version': 'bytes4',
    # Fork epoch number
    'epoch': 'uint64',
}
```

#### `Crosslink`

```python
{
    # Epoch number
    'epoch': 'uint64',
    # Shard data since the previous crosslink
    'crosslink_data_root': 'bytes32',
}
```

#### `Eth1Data`

```python
{
    # Root of the deposit tree
    'deposit_root': 'bytes32',
    # Total number of deposits
    'deposit_count': 'uint64',
    # Block hash
    'block_hash': 'bytes32',
}
```

#### `AttestationData`

```python
{
    # LMD GHOST vote
    'slot': 'uint64',
    'beacon_block_root': 'bytes32',

    # FFG vote
    'source_epoch': 'uint64',
    'source_root': 'bytes32',
    'target_root': 'bytes32',

    # Crosslink vote
    'shard': 'uint64',
    'previous_crosslink': Crosslink,
    'crosslink_data_root': 'bytes32',
}
```

#### `AttestationDataAndCustodyBit`

```python
{
    # Attestation data
    'data': AttestationData,
    # Custody bit
    'custody_bit': 'bool',
}
```

#### `IndexedAttestation`

```python
{
    # Validator indices
    'custody_bit_0_indices': ['uint64'],
    'custody_bit_1_indices': ['uint64'],
    # Attestation data
    'data': AttestationData,
    # Aggregate signature
    'aggregate_signature': 'bytes96',
}
```

#### `DepositData`

```python
{
    # BLS pubkey
    'pubkey': 'bytes48',
    # Withdrawal credentials
    'withdrawal_credentials': 'bytes32',
    # Amount in Gwei
    'amount': 'uint64',
    # Container self-signature
    'proof_of_possession': 'bytes96',
}
```

#### `BeaconBlockHeader`

```python
{
    'slot': 'uint64',
    'previous_block_root': 'bytes32',
    'state_root': 'bytes32',
    'block_body_root': 'bytes32',
    'signature': 'bytes96',
}
```
#### `Validator`

```python
{
    # BLS public key
    'pubkey': 'bytes48',
    # Withdrawal credentials
    'withdrawal_credentials': 'bytes32',
    # Epoch when became eligible for activation
    'activation_eligibility_epoch': 'uint64',
    # Epoch when validator activated
    'activation_epoch': 'uint64',
    # Epoch when validator exited
    'exit_epoch': 'uint64',
    # Epoch when validator is eligible to withdraw
    'withdrawable_epoch': 'uint64',
    # Was the validator slashed
    'slashed': 'bool',
    # Rounded balance
    'high_balance': 'uint64'
}
```

#### `PendingAttestation`

```python
{
    # Attester aggregation bitfield
    'aggregation_bitfield': 'bytes',
    # Attestation data
    'data': AttestationData,
    # Inclusion slot
    'inclusion_slot': 'uint64',
}
```

#### `HistoricalBatch`

```python
{
    # Block roots
    'block_roots': ['bytes32', SLOTS_PER_HISTORICAL_ROOT],
    # State roots
    'state_roots': ['bytes32', SLOTS_PER_HISTORICAL_ROOT],
}
```

### Beacon operations

#### `ProposerSlashing`

```python
{
    # Proposer index
    'proposer_index': 'uint64',
    # First block header
    'header_1': BeaconBlockHeader,
    # Second block header
    'header_2': BeaconBlockHeader,
}
```

#### `AttesterSlashing`

```python
{
    # First attestation
    'attestation_1': IndexedAttestation,
    # Second attestation
    'attestation_2': IndexedAttestation,
}
```

#### `Attestation`

```python
{
    # Attester aggregation bitfield
    'aggregation_bitfield': 'bytes',
    # Attestation data
    'data': AttestationData,
    # Custody bitfield
    'custody_bitfield': 'bytes',
    # BLS aggregate signature
    'aggregate_signature': 'bytes96',
}
```

#### `Deposit`

```python
{
    # Branch in the deposit tree
    'proof': ['bytes32', DEPOSIT_CONTRACT_TREE_DEPTH],
    # Index in the deposit tree
    'index': 'uint64',
    # Data
    'data': DepositData,
}
```

#### `VoluntaryExit`

```python
{
    # Minimum epoch for processing exit
    'epoch': 'uint64',
    # Index of the exiting validator
    'validator_index': 'uint64',
    # Validator signature
    'signature': 'bytes96',
}
```

#### `Transfer`

```python
{
    # Sender index
    'sender': 'uint64',
    # Recipient index
    'recipient': 'uint64',
    # Amount in Gwei
    'amount': 'uint64',
    # Fee in Gwei for block proposer
    'fee': 'uint64',
    # Inclusion slot
    'slot': 'uint64',
    # Sender withdrawal pubkey
    'pubkey': 'bytes48',
    # Sender signature
    'signature': 'bytes96',
}
```

### Beacon blocks

#### `BeaconBlockBody`

```python
{
    'randao_reveal': 'bytes96',
    'eth1_data': Eth1Data,
    'proposer_slashings': [ProposerSlashing],
    'attester_slashings': [AttesterSlashing],
    'attestations': [Attestation],
    'deposits': [Deposit],
    'voluntary_exits': [VoluntaryExit],
    'transfers': [Transfer],
}
```

#### `BeaconBlock`

```python
{
    # Header
    'slot': 'uint64',
    'previous_block_root': 'bytes32',
    'state_root': 'bytes32',
    'body': BeaconBlockBody,
    'signature': 'bytes96',
}
```

### Beacon state

#### `BeaconState`

```python
{
    # Misc
    'slot': 'uint64',
    'genesis_time': 'uint64',
    'fork': Fork,  # For versioning hard forks

    # Validator registry
    'validator_registry': [Validator],
    'balances': ['uint64'],

    # Randomness and committees
    'latest_randao_mixes': ['bytes32', LATEST_RANDAO_MIXES_LENGTH],
    'latest_start_shard': 'uint64',

    # Finality
    'previous_epoch_attestations': [PendingAttestation],
    'current_epoch_attestations': [PendingAttestation],
    'previous_justified_epoch': 'uint64',
    'current_justified_epoch': 'uint64',
    'previous_justified_root': 'bytes32',
    'current_justified_root': 'bytes32',
    'justification_bitfield': 'uint64',
    'finalized_epoch': 'uint64',
    'finalized_root': 'bytes32',

    # Recent state
    'latest_crosslinks': [Crosslink, SHARD_COUNT],
    'latest_block_roots': ['bytes32', SLOTS_PER_HISTORICAL_ROOT],
    'latest_state_roots': ['bytes32', SLOTS_PER_HISTORICAL_ROOT],
    'latest_active_index_roots': ['bytes32', LATEST_ACTIVE_INDEX_ROOTS_LENGTH],
    'latest_slashed_balances': ['uint64', LATEST_SLASHED_EXIT_LENGTH],  # Balances slashed at every withdrawal period
    'latest_block_header': BeaconBlockHeader,  # `latest_block_header.state_root == ZERO_HASH` temporarily
    'historical_roots': ['bytes32'],

    # Ethereum 1.0 chain data
    'latest_eth1_data': Eth1Data,
    'eth1_data_votes': [Eth1Data],
    'deposit_index': 'uint64',
}
```

## Custom Types

We define the following Python custom types for type hinting and readability:

| Name | SSZ equivalent | Description |
| - | - | - |
| `Slot` | `uint64` | a slot number |
| `Epoch` | `uint64` | an epoch number |
| `Shard` | `uint64` | a shard number |
| `ValidatorIndex` | `uint64` | a validator registry index |
| `Gwei` | `uint64` | an amount in Gwei |
| `Bytes32` | `bytes32` | 32 bytes of binary data |
| `BLSPubkey` | `bytes48` | a BLS12-381 public key |
| `BLSSignature` | `bytes96` | a BLS12-381 signature |

## Helper functions

Note: The definitions below are for specification purposes and are not necessarily optimal implementations.

### `xor`

```python
def xor(bytes1: Bytes32, bytes2: Bytes32) -> Bytes32:
    return bytes(a ^ b for a, b in zip(bytes1, bytes2))
```

### `hash`

The `hash` function is SHA256.

Note: We aim to migrate to a S[T/N]ARK-friendly hash function in a future Ethereum 2.0 deployment phase.

### `hash_tree_root`

`def hash_tree_root(object: SSZSerializable) -> Bytes32` is a function for hashing objects into a single root utilizing a hash tree structure. `hash_tree_root` is defined in the [SimpleSerialize spec](../simple-serialize.md#merkleization).

### `signing_root`

`def signing_root(object: SSZContainer) -> Bytes32` is a function defined in the [SimpleSerialize spec](../simple-serialize.md#self-signed-containers) to compute signing messages.

### `get_temporary_block_header`

```python
def get_temporary_block_header(block: BeaconBlock) -> BeaconBlockHeader:
    """
    Return the block header corresponding to a block with ``state_root`` set to ``ZERO_HASH``.
    """
    return BeaconBlockHeader(
        slot=block.slot,
        previous_block_root=block.previous_block_root,
        state_root=ZERO_HASH,
        block_body_root=hash_tree_root(block.body),
        # signing_root(block) is used for block id purposes so signature is a stub
        signature=EMPTY_SIGNATURE,
    )
```

### `slot_to_epoch`

```python
def slot_to_epoch(slot: Slot) -> Epoch:
    """
    Return the epoch number of the given ``slot``.
    """
    return slot // SLOTS_PER_EPOCH
```

### `get_previous_epoch`

```python
def get_previous_epoch(state: BeaconState) -> Epoch:
    """`
    Return the previous epoch of the given ``state``.
    Return the current epoch if it's genesis epoch.
    """
    current_epoch = get_current_epoch(state)
    return (current_epoch - 1) if current_epoch > GENESIS_EPOCH else current_epoch
```

### `get_current_epoch`

```python
def get_current_epoch(state: BeaconState) -> Epoch:
    """
    Return the current epoch of the given ``state``.
    """
    return slot_to_epoch(state.slot)
```

### `get_epoch_start_slot`

```python
def get_epoch_start_slot(epoch: Epoch) -> Slot:
    """
    Return the starting slot of the given ``epoch``.
    """
    return epoch * SLOTS_PER_EPOCH
```

### `is_active_validator`
```python
def is_active_validator(validator: Validator, epoch: Epoch) -> bool:
    """
    Check if ``validator`` is active.
    """
    return validator.activation_epoch <= epoch < validator.exit_epoch
```

### `is_slashable_validator`
```python
def is_slashable_validator(validator: Validator, epoch: Epoch) -> bool:
    """
    Check if ``validator`` is slashable.
    """
    return (
        validator.activation_epoch <= epoch < validator.withdrawable_epoch and
        validator.slashed is False
    )
```

### `get_active_validator_indices`

```python
def get_active_validator_indices(state: BeaconState, epoch: Epoch) -> List[ValidatorIndex]:
    """
    Get active validator indices at ``epoch``.
    """
    return [i for i, v in enumerate(state.validator_registry) if is_active_validator(v, epoch)]
```

### `get_balance`

```python
def get_balance(state: BeaconState, index: ValidatorIndex) -> Gwei:
    """
    Return the balance for a validator with the given ``index``.
    """
    return state.balances[index]
```

### `set_balance`

```python
def set_balance(state: BeaconState, index: ValidatorIndex, balance: Gwei) -> None:
    """
    Set the balance for a validator with the given ``index`` in both ``BeaconState``
    and validator's rounded balance ``high_balance``.
    """
    validator = state.validator_registry[index]
    HALF_INCREMENT = HIGH_BALANCE_INCREMENT // 2
    if validator.high_balance > balance or validator.high_balance + 3 * HALF_INCREMENT < balance:
        validator.high_balance = balance - balance % HIGH_BALANCE_INCREMENT
    state.balances[index] = balance
```

### `increase_balance`

```python
def increase_balance(state: BeaconState, index: ValidatorIndex, delta: Gwei) -> None:
    """
    Increase the balance for a validator with the given ``index`` by ``delta``.
    """
    set_balance(state, index, get_balance(state, index) + delta)
```

### `decrease_balance`

```python
def decrease_balance(state: BeaconState, index: ValidatorIndex, delta: Gwei) -> None:
    """
    Decrease the balance for a validator with the given ``index`` by ``delta``.
    Set to ``0`` when underflow.
    """
    current_balance = get_balance(state, index)
    set_balance(state, index, current_balance - delta if current_balance >= delta else 0)
```

### `get_permuted_index`

```python
def get_permuted_index(index: int, list_size: int, seed: Bytes32) -> int:
    """
    Return `p(index)` in a pseudorandom permutation `p` of `0...list_size - 1` with ``seed`` as entropy.

    Utilizes 'swap or not' shuffling found in
    https://link.springer.com/content/pdf/10.1007%2F978-3-642-32009-5_1.pdf
    See the 'generalized domain' algorithm on page 3.
    """
    assert index < list_size
    assert list_size <= 2**40

    for round in range(SHUFFLE_ROUND_COUNT):
        pivot = bytes_to_int(hash(seed + int_to_bytes1(round))[0:8]) % list_size
        flip = (pivot - index) % list_size
        position = max(index, flip)
        source = hash(seed + int_to_bytes1(round) + int_to_bytes4(position // 256))
        byte = source[(position % 256) // 8]
        bit = (byte >> (position % 8)) % 2
        index = flip if bit else index

    return index
```

### `get_split_offset`

```python
def get_split_offset(list_size: int, chunks: int, index: int) -> int:
    """
    Returns a value such that for a list L, chunk count k and index i,
    split(L, k)[i] == L[get_split_offset(len(L), k, i): get_split_offset(len(L), k, i+1)]
    """
    return (list_size * index) // chunks
```

### `get_epoch_committee_count`

```python
def get_epoch_committee_count(state: BeaconState, epoch: Epoch) -> int:
    """
    Return the number of committees in one epoch.
    """
    active_validators = get_active_validator_indices(state, epoch)
    return max(
        1,
        min(
            SHARD_COUNT // SLOTS_PER_EPOCH,
            len(active_validators) // SLOTS_PER_EPOCH // TARGET_COMMITTEE_SIZE,
        )
    ) * SLOTS_PER_EPOCH
```

### `get_shard_delta`

```python
def get_shard_delta(state: BeaconState, epoch: Epoch) -> int:
    return min(get_epoch_committee_count(state, epoch), SHARD_COUNT - SHARD_COUNT // SLOTS_PER_EPOCH)
```

### `compute_committee`

```python
def compute_committee(validator_indices: List[ValidatorIndex],
                      seed: Bytes32,
                      index: int,
                      total_committees: int) -> List[ValidatorIndex]:
    """
    Return the ``index``'th shuffled committee out of a total ``total_committees``
    using ``validator_indices`` and ``seed``.
    """
    start_offset = get_split_offset(len(validator_indices), total_committees, index)
    end_offset = get_split_offset(len(validator_indices), total_committees, index + 1)
    return [
        validator_indices[get_permuted_index(i, len(validator_indices), seed)]
        for i in range(start_offset, end_offset)
    ]
```

Note: this definition and the next few definitions are highly inefficient as algorithms, as they re-calculate many sub-expressions. Production implementations are expected to appropriately use caching/memoization to avoid redoing work.

### `get_crosslink_committees_at_slot`

```python
def get_crosslink_committees_at_slot(state: BeaconState,
                                     slot: Slot) -> List[Tuple[List[ValidatorIndex], Shard]]:
    """
    Return the list of ``(committee, shard)`` tuples for the ``slot``.
    """
    epoch = slot_to_epoch(slot)
    current_epoch = get_current_epoch(state)
    previous_epoch = get_previous_epoch(state)
    next_epoch = current_epoch + 1

    assert previous_epoch <= epoch <= next_epoch
    indices = get_active_validator_indices(state, epoch)

    if epoch == current_epoch:
        start_shard = state.latest_start_shard
    elif epoch == previous_epoch:
        previous_shard_delta = get_shard_delta(state, previous_epoch)
        start_shard = (state.latest_start_shard - previous_shard_delta) % SHARD_COUNT
    elif epoch == next_epoch:
        current_shard_delta = get_shard_delta(state, current_epoch)
        start_shard = (state.latest_start_shard + current_shard_delta) % SHARD_COUNT

    committees_per_epoch = get_epoch_committee_count(state, epoch)
    committees_per_slot = committees_per_epoch // SLOTS_PER_EPOCH
    offset = slot % SLOTS_PER_EPOCH
    slot_start_shard = (start_shard + committees_per_slot * offset) % SHARD_COUNT
    seed = generate_seed(state, epoch)

    return [
        (
            compute_committee(indices, seed, committees_per_slot * offset + i, committees_per_epoch),
            (slot_start_shard + i) % SHARD_COUNT,
        )
        for i in range(committees_per_slot)
    ]
```

### `get_block_root`

```python
def get_block_root(state: BeaconState,
                   slot: Slot) -> Bytes32:
    """
    Return the block root at a recent ``slot``.
    """
    assert slot < state.slot <= slot + SLOTS_PER_HISTORICAL_ROOT
    return state.latest_block_roots[slot % SLOTS_PER_HISTORICAL_ROOT]
```

`get_block_root(_, s)` should always return `signed_root` of the block in the beacon chain at slot `s`, and `get_crosslink_committees_at_slot(_, s)` should not change unless the [validator](#dfn-validator) registry changes.

### `get_state_root`

```python
def get_state_root(state: BeaconState,
                   slot: Slot) -> Bytes32:
    """
    Return the state root at a recent ``slot``.
    """
    assert slot < state.slot <= slot + SLOTS_PER_HISTORICAL_ROOT
    return state.latest_state_roots[slot % SLOTS_PER_HISTORICAL_ROOT]
```
### `get_randao_mix`

```python
def get_randao_mix(state: BeaconState,
                   epoch: Epoch) -> Bytes32:
    """
    Return the randao mix at a recent ``epoch``.
    """
    assert get_current_epoch(state) - LATEST_RANDAO_MIXES_LENGTH < epoch <= get_current_epoch(state)
    return state.latest_randao_mixes[epoch % LATEST_RANDAO_MIXES_LENGTH]
```

### `get_active_index_root`

```python
def get_active_index_root(state: BeaconState,
                          epoch: Epoch) -> Bytes32:
    """
    Return the index root at a recent ``epoch``.
    """
    assert get_current_epoch(state) - LATEST_ACTIVE_INDEX_ROOTS_LENGTH + ACTIVATION_EXIT_DELAY < epoch <= get_current_epoch(state) + ACTIVATION_EXIT_DELAY
    return state.latest_active_index_roots[epoch % LATEST_ACTIVE_INDEX_ROOTS_LENGTH]
```

### `generate_seed`

```python
def generate_seed(state: BeaconState,
                  epoch: Epoch) -> Bytes32:
    """
    Generate a seed for the given ``epoch``.
    """
    return hash(
        get_randao_mix(state, epoch - MIN_SEED_LOOKAHEAD) +
        get_active_index_root(state, epoch) +
        int_to_bytes32(epoch)
    )
```

### `get_beacon_proposer_index`

```python
def get_beacon_proposer_index(state: BeaconState) -> ValidatorIndex:
    """
    Return the beacon proposer index at ``state.slot``.
    """
    current_epoch = get_current_epoch(state)

    first_committee, _ = get_crosslink_committees_at_slot(state, state.slot)[0]
    i = 0
    while True:
        candidate = first_committee[(current_epoch + i) % len(first_committee)]
        random_byte = hash(generate_seed(state, current_epoch) + int_to_bytes8(i // 32))[i % 32]
        if get_effective_balance(state, candidate) * 256 > MAX_DEPOSIT_AMOUNT * random_byte:
            return candidate
        i += 1
```

### `verify_merkle_branch`

```python
def verify_merkle_branch(leaf: Bytes32, proof: List[Bytes32], depth: int, index: int, root: Bytes32) -> bool:
    """
    Verify that the given ``leaf`` is on the merkle branch ``proof``
    starting with the given ``root``.
    """
    value = leaf
    for i in range(depth):
        if index // (2**i) % 2:
            value = hash(proof[i] + value)
        else:
            value = hash(value + proof[i])
    return value == root
```

### `get_crosslink_committee_for_attestation`

```python
def get_crosslink_committee_for_attestation(state: BeaconState,
                                            attestation_data: AttestationData) -> List[ValidatorIndex]:
    """
    Return the crosslink committee corresponding to ``attestation_data``.
    """
    crosslink_committees = get_crosslink_committees_at_slot(state, attestation_data.slot)

    # Find the committee in the list with the desired shard
    assert attestation_data.shard in [shard for _, shard in crosslink_committees]
    crosslink_committee = [committee for committee, shard in crosslink_committees if shard == attestation_data.shard][0]

    return crosslink_committee
```

### `get_attestation_participants`

```python
def get_attestation_participants(state: BeaconState,
                                 attestation_data: AttestationData,
                                 bitfield: bytes) -> List[ValidatorIndex]:
    """
    Return the sorted participant indices corresponding to ``attestation_data`` and ``bitfield``.
    """
    crosslink_committee = get_crosslink_committee_for_attestation(state, attestation_data)
    assert verify_bitfield(bitfield, len(crosslink_committee))
    return sorted([index for i, index in enumerate(crosslink_committee) if get_bitfield_bit(bitfield, i) == 0b1])
```

### `int_to_bytes1`, `int_to_bytes2`, ...

`int_to_bytes1(x): return x.to_bytes(1, 'little')`, `int_to_bytes2(x): return x.to_bytes(2, 'little')`, and so on for all integers, particularly 1, 2, 3, 4, 8, 32, 48, 96.

### `bytes_to_int`

```python
def bytes_to_int(data: bytes) -> int:
    return int.from_bytes(data, 'little')
```

### `get_effective_balance`

```python
def get_effective_balance(state: BeaconState, index: ValidatorIndex) -> Gwei:
    """
    Return the effective balance (also known as "balance at stake") for a validator with the given ``index``.
    """
    return min(get_balance(state, index), MAX_DEPOSIT_AMOUNT)
```

### `get_total_balance`

```python
def get_total_balance(state: BeaconState, validators: List[ValidatorIndex]) -> Gwei:
    """
    Return the combined effective balance of an array of ``validators``.
    """
    return sum([get_effective_balance(state, i) for i in validators])
```

### `get_fork_version`

```python
def get_fork_version(fork: Fork,
                     epoch: Epoch) -> bytes:
    """
    Return the fork version of the given ``epoch``.
    """
    if epoch < fork.epoch:
        return fork.previous_version
    else:
        return fork.current_version
```

### `get_domain`

```python
def get_domain(fork: Fork,
               epoch: Epoch,
               domain_type: int) -> int:
    """
    Get the domain number that represents the fork meta and signature domain.
    """
    return bytes_to_int(get_fork_version(fork, epoch) + int_to_bytes4(domain_type))
```

### `get_bitfield_bit`

```python
def get_bitfield_bit(bitfield: bytes, i: int) -> int:
    """
    Extract the bit in ``bitfield`` at position ``i``.
    """
    return (bitfield[i // 8] >> (i % 8)) % 2
```

### `verify_bitfield`

```python
def verify_bitfield(bitfield: bytes, committee_size: int) -> bool:
    """
    Verify ``bitfield`` against the ``committee_size``.
    """
    if len(bitfield) != (committee_size + 7) // 8:
        return False

    # Check `bitfield` is padded with zero bits only
    for i in range(committee_size, len(bitfield) * 8):
        if get_bitfield_bit(bitfield, i) == 0b1:
            return False

    return True
```

### `convert_to_indexed`

```python
def convert_to_indexed(state: BeaconState, attestation: Attestation) -> IndexedAttestation:
    """
    Convert ``attestation`` to (almost) indexed-verifiable form.
    """
    attesting_indices = get_attestation_participants(state, attestation.data, attestation.aggregation_bitfield)
    custody_bit_1_indices = get_attestation_participants(state, attestation.data, attestation.custody_bitfield)
    custody_bit_0_indices = [index for index in attesting_indices if index not in custody_bit_1_indices]

    return IndexedAttestation(
        custody_bit_0_indices=custody_bit_0_indices,
        custody_bit_1_indices=custody_bit_1_indices,
        data=attestation.data,
        aggregate_signature=attestation.aggregate_signature,
    )
```

### `verify_indexed_attestation`

```python
def verify_indexed_attestation(state: BeaconState, indexed_attestation: IndexedAttestation) -> bool:
    """
    Verify validity of ``indexed_attestation`` fields.
    """
    custody_bit_0_indices = indexed_attestation.custody_bit_0_indices
    custody_bit_1_indices = indexed_attestation.custody_bit_1_indices

    # ensure no duplicate indices across custody bits
    assert len(set(custody_bit_0_indices).intersection(set(custody_bit_1_indices))) == 0

    if len(custody_bit_1_indices) > 0:  # [TO BE REMOVED IN PHASE 1]
        return False

    total_attesting_indices = len(custody_bit_0_indices) + len(custody_bit_1_indices)
    if not (1 <= total_attesting_indices <= MAX_ATTESTATION_PARTICIPANTS):
        return False

    if custody_bit_0_indices != sorted(custody_bit_0_indices):
        return False

    if custody_bit_1_indices != sorted(custody_bit_1_indices):
        return False

    return bls_verify_multiple(
        pubkeys=[
            bls_aggregate_pubkeys([state.validator_registry[i].pubkey for i in custody_bit_0_indices]),
            bls_aggregate_pubkeys([state.validator_registry[i].pubkey for i in custody_bit_1_indices]),
        ],
        message_hashes=[
            hash_tree_root(AttestationDataAndCustodyBit(data=indexed_attestation.data, custody_bit=0b0)),
            hash_tree_root(AttestationDataAndCustodyBit(data=indexed_attestation.data, custody_bit=0b1)),
        ],
        signature=indexed_attestation.aggregate_signature,
        domain=get_domain(state.fork, slot_to_epoch(indexed_attestation.data.slot), DOMAIN_ATTESTATION),
    )
```

### `is_double_vote`

```python
def is_double_vote(attestation_data_1: AttestationData,
                   attestation_data_2: AttestationData) -> bool:
    """
    Check if ``attestation_data_1`` and ``attestation_data_2`` have the same target.
    """
    target_epoch_1 = slot_to_epoch(attestation_data_1.slot)
    target_epoch_2 = slot_to_epoch(attestation_data_2.slot)
    return target_epoch_1 == target_epoch_2
```

### `is_surround_vote`

```python
def is_surround_vote(attestation_data_1: AttestationData,
                     attestation_data_2: AttestationData) -> bool:
    """
    Check if ``attestation_data_1`` surrounds ``attestation_data_2``.
    """
    source_epoch_1 = attestation_data_1.source_epoch
    source_epoch_2 = attestation_data_2.source_epoch
    target_epoch_1 = slot_to_epoch(attestation_data_1.slot)
    target_epoch_2 = slot_to_epoch(attestation_data_2.slot)

    return source_epoch_1 < source_epoch_2 and target_epoch_2 < target_epoch_1
```

### `integer_squareroot`

```python
def integer_squareroot(n: int) -> int:
    """
    The largest integer ``x`` such that ``x**2`` is less than or equal to ``n``.
    """
    assert n >= 0
    x = n
    y = (x + 1) // 2
    while y < x:
        x = y
        y = (x + n // x) // 2
    return x
```

### `get_delayed_activation_exit_epoch`

```python
def get_delayed_activation_exit_epoch(epoch: Epoch) -> Epoch:
    """
    Return the epoch at which an activation or exit triggered in ``epoch`` takes effect.
    """
    return epoch + 1 + ACTIVATION_EXIT_DELAY
```

### `get_churn_limit`

```python
def get_churn_limit(state: BeaconState) -> int:
    return max(
        MIN_PER_EPOCH_CHURN_LIMIT,
        len(get_active_validator_indices(state, get_current_epoch(state))) // CHURN_LIMIT_QUOTIENT
    )
```

### `bls_verify`

`bls_verify` is a function for verifying a BLS signature, defined in the [BLS Signature spec](../bls_signature.md#bls_verify).

### `bls_verify_multiple`

`bls_verify_multiple` is a function for verifying a BLS signature constructed from multiple messages, defined in the [BLS Signature spec](../bls_signature.md#bls_verify_multiple).

### `bls_aggregate_pubkeys`

`bls_aggregate_pubkeys` is a function for aggregating multiple BLS public keys into a single aggregate key, defined in the [BLS Signature spec](../bls_signature.md#bls_aggregate_pubkeys).

### Routines for updating validator status

Note: All functions in this section mutate `state`.

#### `activate_validator`

```python
def activate_validator(state: BeaconState, index: ValidatorIndex) -> None:
    """
    Activate the validator of the given ``index``.
    Note that this function mutates ``state``.
    """
    validator = state.validator_registry[index]
    if state.slot == GENESIS_SLOT:
        validator.activation_eligibility_epoch = GENESIS_EPOCH
        validator.activation_epoch = GENESIS_EPOCH
    else:
        validator.activation_epoch = get_delayed_activation_exit_epoch(get_current_epoch(state))
```

#### `initiate_validator_exit`

```python
def initiate_validator_exit(state: BeaconState, index: ValidatorIndex) -> None:
    """
    Initiate the validator of the given ``index``.
    Note that this function mutates ``state``.
    """
    # Return if validator already initiated exit
    validator = state.validator_registry[index]
    if validator.exit_epoch != FAR_FUTURE_EPOCH:
        return

    # Compute exit queue epoch
    exit_epochs = [v.exit_epoch for v in state.validator_registry if v.exit_epoch != FAR_FUTURE_EPOCH]
    exit_queue_epoch = sorted(exit_epochs + [get_delayed_activation_exit_epoch(get_current_epoch(state))])[-1]
    exit_queue_churn = len([v for v in state.validator_registry if v.exit_epoch == exit_queue_epoch])
    if exit_queue_churn >= get_churn_limit(state):
        exit_queue_epoch += 1

    # Set validator exit epoch and withdrawable epoch
    validator.exit_epoch = exit_queue_epoch
    validator.withdrawable_epoch = validator.exit_epoch + MIN_VALIDATOR_WITHDRAWABILITY_DELAY
```

#### `slash_validator`

```python
def slash_validator(state: BeaconState, slashed_index: ValidatorIndex, whistleblower_index: ValidatorIndex=None) -> None:
    """
    Slash the validator with index ``slashed_index``.
    Note that this function mutates ``state``.
    """
    initiate_validator_exit(state, slashed_index)
    state.validator_registry[slashed_index].slashed = True
    state.validator_registry[slashed_index].withdrawable_epoch = get_current_epoch(state) + LATEST_SLASHED_EXIT_LENGTH
    slashed_balance = get_effective_balance(state, slashed_index)
    state.latest_slashed_balances[get_current_epoch(state) % LATEST_SLASHED_EXIT_LENGTH] += slashed_balance

    proposer_index = get_beacon_proposer_index(state)
    if whistleblower_index is None:
        whistleblower_index = proposer_index
    whistleblowing_reward = slashed_balance // WHISTLEBLOWING_REWARD_QUOTIENT
    proposer_reward = whistleblowing_reward // PROPOSER_REWARD_QUOTIENT
    increase_balance(state, proposer_index, proposer_reward)
    increase_balance(state, whistleblower_index, whistleblowing_reward - proposer_reward)
    decrease_balance(state, slashed_index, whistleblowing_reward)
```

## Ethereum 1.0 deposit contract

The initial deployment phases of Ethereum 2.0 are implemented without consensus changes to Ethereum 1.0. A deposit contract at address `DEPOSIT_CONTRACT_ADDRESS` is added to Ethereum 1.0 for deposits of ETH to the beacon chain. Validator balances will be withdrawable to the shards in phase 2, i.e. when the EVM2.0 is deployed and the shards have state.

### Deposit arguments

The deposit contract has a single `deposit` function which takes as argument a SimpleSerialize'd `DepositData`.

### Withdrawal credentials

One of the `DepositData` fields is `withdrawal_credentials`. It is a commitment to credentials for withdrawals to shards. The first byte of `withdrawal_credentials` is a version number. As of now the only expected format is as follows:

* `withdrawal_credentials[:1] == BLS_WITHDRAWAL_PREFIX_BYTE`
* `withdrawal_credentials[1:] == hash(withdrawal_pubkey)[1:]` where `withdrawal_pubkey` is a BLS pubkey

The private key corresponding to `withdrawal_pubkey` will be required to initiate a withdrawal. It can be stored separately until a withdrawal is required, e.g. in cold storage.

### `Deposit` logs

Every Ethereum 1.0 deposit, of size between `MIN_DEPOSIT_AMOUNT` and `MAX_DEPOSIT_AMOUNT`, emits a `Deposit` log for consumption by the beacon chain. The deposit contract does little validation, pushing most of the validator onboarding logic to the beacon chain. In particular, the proof of possession (a BLS12 signature) is not verified by the deposit contract.

### `Eth2Genesis` log

When a sufficient amount of full deposits have been made, the deposit contract emits the `Eth2Genesis` log. The beacon chain state may then be initialized by calling the `get_genesis_beacon_state` function (defined below) where:

* `genesis_time` equals `time` in the `Eth2Genesis` log
* `latest_eth1_data.deposit_root` equals `deposit_root` in the `Eth2Genesis` log
* `latest_eth1_data.deposit_count` equals `deposit_count` in the `Eth2Genesis` log
* `latest_eth1_data.block_hash` equals the hash of the block that included the log
* `genesis_validator_deposits` is a list of `Deposit` objects built according to the `Deposit` logs up to the deposit that triggered the `Eth2Genesis` log, processed in the order in which they were emitted (oldest to newest)

### Vyper code

The source for the Vyper contract lives in a [separate repository](https://github.com/ethereum/deposit_contract) at [https://github.com/ethereum/deposit_contract/blob/master/deposit_contract/contracts/validator_registration.v.py](https://github.com/ethereum/deposit_contract/blob/master/deposit_contract/contracts/validator_registration.v.py).

Note: to save ~10x on gas this contract uses a somewhat unintuitive progressive Merkle root calculation algo that requires only O(log(n)) storage. See https://github.com/ethereum/research/blob/master/beacon_chain_impl/progressive_merkle_tree.py for an implementation of the same algo in python tested for correctness.

For convenience, we provide the interface to the contract here:

* `__init__()`: initializes the contract
* `get_deposit_root() -> bytes32`: returns the current root of the deposit tree
* `deposit(bytes[512])`: adds a deposit instance to the deposit tree, incorporating the input argument and the value transferred in the given call. Note: the amount of value transferred *must* be within `MIN_DEPOSIT_AMOUNT` and `MAX_DEPOSIT_AMOUNT`, inclusive. Each of these constants are specified in units of Gwei.

## On genesis

When enough full deposits have been made to the deposit contract, an `Eth2Genesis` log is emitted. Construct a corresponding `genesis_state` and `genesis_block` as follows:

* Let `genesis_validator_deposits` be the list of deposits, ordered chronologically, up to and including the deposit that triggered the `Eth2Genesis` log.
* Let `genesis_time` be the timestamp specified in the `Eth2Genesis` log.
* Let `genesis_eth1_data` be the `Eth1Data` object where:
    * `genesis_eth1_data.deposit_root` is the `deposit_root` contained in the `Eth2Genesis` log.
    * `genesis_eth1_data.deposit_count` is the `deposit_count` contained in the `Eth2Genesis` log.
    * `genesis_eth1_data.block_hash` is the hash of the Ethereum 1.0 block that emitted the `Eth2Genesis` log.
* Let `genesis_state = get_genesis_beacon_state(genesis_validator_deposits, genesis_time, genesis_eth1_data)`.
* Let `genesis_block = get_empty_block()`.
* Set `genesis_block.state_root = hash_tree_root(genesis_state)`.

```python
def get_empty_block() -> BeaconBlock:
    """
    Get an empty ``BeaconBlock``.
    """
    return BeaconBlock(
        slot=GENESIS_SLOT,
        previous_block_root=ZERO_HASH,
        state_root=ZERO_HASH,
        body=BeaconBlockBody(
            randao_reveal=EMPTY_SIGNATURE,
            eth1_data=Eth1Data(
                deposit_root=ZERO_HASH,
                deposit_count=0,
                block_hash=ZERO_HASH,
            ),
            proposer_slashings=[],
            attester_slashings=[],
            attestations=[],
            deposits=[],
            voluntary_exits=[],
            transfers=[],
        ),
        signature=EMPTY_SIGNATURE,
    )
```

```python
def get_genesis_beacon_state(genesis_validator_deposits: List[Deposit],
                             genesis_time: int,
                             genesis_eth1_data: Eth1Data) -> BeaconState:
    """
    Get the genesis ``BeaconState``.
    """
    state = BeaconState(
        # Misc
        slot=GENESIS_SLOT,
        genesis_time=genesis_time,
        fork=Fork(
            previous_version=GENESIS_FORK_VERSION,
            current_version=GENESIS_FORK_VERSION,
            epoch=GENESIS_EPOCH,
        ),

        # Validator registry
        validator_registry=[],
        balances=[],

        # Randomness and committees
        latest_randao_mixes=Vector([ZERO_HASH for _ in range(LATEST_RANDAO_MIXES_LENGTH)]),
        latest_start_shard=GENESIS_START_SHARD,

        # Finality
        previous_epoch_attestations=[],
        current_epoch_attestations=[],
        previous_justified_epoch=GENESIS_EPOCH,
        current_justified_epoch=GENESIS_EPOCH,
        previous_justified_root=ZERO_HASH,
        current_justified_root=ZERO_HASH,
        justification_bitfield=0,
        finalized_epoch=GENESIS_EPOCH,
        finalized_root=ZERO_HASH,

        # Recent state
        latest_crosslinks=Vector([Crosslink(epoch=GENESIS_EPOCH, crosslink_data_root=ZERO_HASH) for _ in range(SHARD_COUNT)]),
        latest_block_roots=Vector([ZERO_HASH for _ in range(SLOTS_PER_HISTORICAL_ROOT)]),
        latest_state_roots=Vector([ZERO_HASH for _ in range(SLOTS_PER_HISTORICAL_ROOT)]),
        latest_active_index_roots=Vector([ZERO_HASH for _ in range(LATEST_ACTIVE_INDEX_ROOTS_LENGTH)]),
        latest_slashed_balances=Vector([0 for _ in range(LATEST_SLASHED_EXIT_LENGTH)]),
        latest_block_header=get_temporary_block_header(get_empty_block()),
        historical_roots=[],

        # Ethereum 1.0 chain data
        latest_eth1_data=genesis_eth1_data,
        eth1_data_votes=[],
        deposit_index=0,
    )

    # Process genesis deposits
    for deposit in genesis_validator_deposits:
        process_deposit(state, deposit)

    # Process genesis activations
    for index in range(len(state.validator_registry)):
        if get_effective_balance(state, index) >= MAX_DEPOSIT_AMOUNT:
            activate_validator(state, index)

    genesis_active_index_root = hash_tree_root(get_active_validator_indices(state, GENESIS_EPOCH))
    for index in range(LATEST_ACTIVE_INDEX_ROOTS_LENGTH):
        state.latest_active_index_roots[index] = genesis_active_index_root

    return state
```

## Beacon chain processing

The beacon chain is the system chain for Ethereum 2.0. The main responsibilities of the beacon chain are as follows:

* Store and maintain the registry of [validators](#dfn-validator)
* Process crosslinks (see above)
* Process its per-block consensus, as well as the finality gadget

Processing the beacon chain is similar to processing the Ethereum 1.0 chain. Clients download and process blocks and maintain a view of what is the current "canonical chain", terminating at the current "head". However, because of the beacon chain's relationship with Ethereum 1.0, and because it is a proof-of-stake chain, there are differences.

For a beacon chain block, `block`, to be processed by a node, the following conditions must be met:

* The parent block with root `block.previous_block_root` has been processed and accepted.
* An Ethereum 1.0 block pointed to by the `state.latest_eth1_data.block_hash` has been processed and accepted.
* The node's Unix time is greater than or equal to `state.genesis_time + block.slot * SECONDS_PER_SLOT`. (Note that leap seconds mean that slots will occasionally last `SECONDS_PER_SLOT + 1` or `SECONDS_PER_SLOT - 1` seconds, possibly several times a year.)

If these conditions are not met, the client should delay processing the beacon block until the conditions are all satisfied.

Beacon block production is significantly different because of the proof-of-stake mechanism. A client simply checks what it thinks is the canonical chain when it should create a block and looks up what its slot number is; when the slot arrives, it either proposes or attests to a block as required. Note that this requires each node to have a clock that is roughly (i.e. within `SECONDS_PER_SLOT` seconds) synchronized with the other nodes.

### Beacon chain fork choice rule

The beacon chain fork choice rule is a hybrid that combines justification and finality with Latest Message Driven (LMD) Greediest Heaviest Observed SubTree (GHOST). At any point in time a [validator](#dfn-validator) `v` subjectively calculates the beacon chain head as follows.

* Abstractly define `Store` as the type of storage object for the chain data and `store` be the set of attestations and blocks that the [validator](#dfn-validator) `v` has observed and verified (in particular, block ancestors must be recursively verified). Attestations not yet included in any chain are still included in `store`.
* Let `finalized_head` be the finalized block with the highest epoch. (A block `B` is finalized if there is a descendant of `B` in `store` the processing of which sets `B` as finalized.)
* Let `justified_head` be the descendant of `finalized_head` with the highest epoch that has been justified for at least 1 epoch. (A block `B` is justified if there is a descendant of `B` in `store` the processing of which sets `B` as justified.) If no such descendant exists set `justified_head` to `finalized_head`.
* Let `get_ancestor(store: Store, block: BeaconBlock, slot: Slot) -> BeaconBlock` be the ancestor of `block` with slot number `slot`. The `get_ancestor` function can be defined recursively as:

```python
def get_ancestor(store: Store, block: BeaconBlock, slot: Slot) -> BeaconBlock:
    """
    Get the ancestor of ``block`` with slot number ``slot``; return ``None`` if not found.
    """
    if block.slot == slot:
        return block
    elif block.slot < slot:
        return None
    else:
        return get_ancestor(store, store.get_parent(block), slot)
```

* Let `get_latest_attestation(store: Store, index: ValidatorIndex) -> Attestation` be the attestation with the highest slot number in `store` from the validator with the given `index`. If several such attestations exist, use the one the [validator](#dfn-validator) `v` observed first.
* Let `get_latest_attestation_target(store: Store, index: ValidatorIndex) -> BeaconBlock` be the target block in the attestation `get_latest_attestation(store, index)`.
* Let `get_children(store: Store, block: BeaconBlock) -> List[BeaconBlock]` returns the child blocks of the given `block`.
* Let `justified_head_state` be the resulting `BeaconState` object from processing the chain up to the `justified_head`.
* The `head` is `lmd_ghost(store, justified_head_state, justified_head)` where the function `lmd_ghost` is defined below. Note that the implementation below is suboptimal; there are implementations that compute the head in time logarithmic in slot count.

```python
def lmd_ghost(store: Store, start_state: BeaconState, start_block: BeaconBlock) -> BeaconBlock:
    """
    Execute the LMD-GHOST algorithm to find the head ``BeaconBlock``.
    """
    validators = start_state.validator_registry
    active_validator_indices = get_active_validator_indices(validators, slot_to_epoch(start_state.slot))
    attestation_targets = [(i, get_latest_attestation_target(store, i)) for i in active_validator_indices]

    # Use the rounded-balance-with-hysteresis supplied by the protocol for fork
    # choice voting. This reduces the number of recomputations that need to be
    # made for optimized implementations that precompute and save data
    def get_vote_count(block: BeaconBlock) -> int:
        return sum(
            start_state.validator_registry[validator_index].high_balance
            for validator_index, target in attestation_targets
            if get_ancestor(store, target, block.slot) == block
        )

    head = start_block
    while 1:
        children = get_children(store, head)
        if len(children) == 0:
            return head
        # Ties broken by favoring block with lexicographically higher root
        head = max(children, key=lambda x: (get_vote_count(x), hash_tree_root(x)))
```

## Beacon chain state transition function

We now define the state transition function. At a high level, the state transition is made up of four parts:

1. State caching, which happens at the start of every slot.
2. The per-epoch transitions, which happens at the start of the first slot of every epoch.
3. The per-slot transitions, which happens at every slot.
4. The per-block transitions, which happens at every block.

Transition section notes:
* The state caching caches the state root of the previous slot and updates block and state roots records.
* The per-epoch transitions focus on the [validator](#dfn-validator) registry, including adjusting balances and activating and exiting [validators](#dfn-validator), as well as processing crosslinks and managing block justification/finalization.
* The per-slot transitions focus on the slot counter.
* The per-block transitions generally focus on verifying aggregate signatures and saving temporary records relating to the per-block activity in the `BeaconState`.

Beacon blocks that trigger unhandled Python exceptions (e.g. out-of-range list accesses) and failed `assert`s during the state transition are considered invalid.

Note: If there are skipped slots between a block and its parent block, run the steps in the [state-root](#state-caching), [per-epoch](#per-epoch-processing), and [per-slot](#per-slot-processing) sections once for each skipped slot and then once for the slot containing the new block.

### State caching

At every `slot > GENESIS_SLOT` run the following function:

```python
def cache_state(state: BeaconState) -> None:
    # Cache latest known state root (for previous slot)
    latest_state_root = hash_tree_root(state)
    state.latest_state_roots[state.slot % SLOTS_PER_HISTORICAL_ROOT] = latest_state_root

    # Store latest known state root (for previous slot) in latest_block_header if it is empty
    if state.latest_block_header.state_root == ZERO_HASH:
        state.latest_block_header.state_root = latest_state_root

    # Cache latest known block root (for previous slot)
    latest_block_root = signing_root(state.latest_block_header)
    state.latest_block_roots[state.slot % SLOTS_PER_HISTORICAL_ROOT] = latest_block_root
```

### Per-epoch processing

The steps below happen when `state.slot > GENESIS_SLOT and (state.slot + 1) % SLOTS_PER_EPOCH == 0`.

#### Helper functions

We define epoch transition helper functions:

```python
def get_previous_epoch_total_balance(state: BeaconState) -> Gwei:
    return get_total_balance(state, get_active_validator_indices(state, get_previous_epoch(state)))
```

Note: The balance computed by `get_previous_epoch_total_balance` may be different to the actual total balance during the previous epoch transition. Due to the bounds on per-epoch validator churn and per-epoch rewards/penalties, the maximum balance difference is low and only marginally affects consensus safety.

```python
def get_current_epoch_total_balance(state: BeaconState) -> Gwei:
    return get_total_balance(state, get_active_validator_indices(state, get_current_epoch(state)))
```


```python
def get_current_epoch_matching_target_attestations(state: BeaconState) -> List[PendingAttestation]:
    return [
        a for a in state.current_epoch_attestations
        if a.data.target_root == get_block_root(state, get_epoch_start_slot(get_current_epoch(state)))
    ]
```

```python
def get_previous_epoch_matching_target_attestations(state: BeaconState) -> List[PendingAttestation]:
    return [
        a for a in state.previous_epoch_attestations
        if a.data.target_root == get_block_root(state, get_epoch_start_slot(get_previous_epoch(state)))
    ]
```

```python
def get_previous_epoch_matching_head_attestations(state: BeaconState) -> List[PendingAttestation]:
    return [
        a for a in state.previous_epoch_attestations
        if a.data.beacon_block_root == get_block_root(state, a.data.slot)
    ]
```

```python
def get_unslashed_attesting_indices(state: BeaconState, attestations: List[PendingAttestation]) -> List[ValidatorIndex]:
    output = set()
    for a in attestations:
        output = output.union(get_attestation_participants(state, a.data, a.aggregation_bitfield))
    return sorted(filter(lambda index: not state.validator_registry[index].slashed, list(output)))
```

```python
def get_attesting_balance(state: BeaconState, attestations: List[PendingAttestation]) -> Gwei:
    return get_total_balance(state, get_unslashed_attesting_indices(state, attestations))
```

```python
def get_winning_root_and_participants(state: BeaconState, shard: Shard) -> Tuple[Bytes32, List[ValidatorIndex]]:
    all_attestations = state.current_epoch_attestations + state.previous_epoch_attestations
    valid_attestations = [
        a for a in all_attestations if a.data.previous_crosslink == state.latest_crosslinks[shard]
    ]
    all_roots = [a.data.crosslink_data_root for a in valid_attestations]

    # handle when no attestations for shard available
    if len(all_roots) == 0:
        return ZERO_HASH, []

    def get_attestations_for(root) -> List[PendingAttestation]:
        return [a for a in valid_attestations if a.data.crosslink_data_root == root]

    # Winning crosslink root is the root with the most votes for it, ties broken in favor of
    # lexicographically higher hash
    winning_root = max(all_roots, key=lambda r: (get_attesting_balance(state, get_attestations_for(r)), r))

    return winning_root, get_unslashed_attesting_indices(state, get_attestations_for(winning_root))
```

```python
def get_earliest_attestation(state: BeaconState, attestations: List[PendingAttestation], index: ValidatorIndex) -> PendingAttestation:
    return min([
        a for a in attestations if index in get_attestation_participants(state, a.data, a.aggregation_bitfield)
    ], key=lambda a: a.inclusion_slot)
```

#### Justification and finalization

Run the following function:

```python
def process_justification_and_finalization(state: BeaconState) -> None:
    if get_current_epoch(state) <= GENESIS_EPOCH + 1:
        return

    old_previous_justified_epoch = state.previous_justified_epoch
    old_current_justified_epoch = state.current_justified_epoch

    # Process justifications
    state.previous_justified_epoch = state.current_justified_epoch
    state.previous_justified_root = state.current_justified_root
    state.justification_bitfield = (state.justification_bitfield << 1) % 2**64
    previous_epoch_matching_target_balance = get_attesting_balance(state, get_previous_epoch_matching_target_attestations(state))
    if previous_epoch_matching_target_balance * 3 >= get_previous_epoch_total_balance(state) * 2:
        state.current_justified_epoch = get_previous_epoch(state)
        state.current_justified_root = get_block_root(state, get_epoch_start_slot(state.current_justified_epoch))
        state.justification_bitfield |= (1 << 1)
    current_epoch_matching_target_balance = get_attesting_balance(state, get_current_epoch_matching_target_attestations(state))
    if current_epoch_matching_target_balance * 3 >= get_current_epoch_total_balance(state) * 2:
        state.current_justified_epoch = get_current_epoch(state)
        state.current_justified_root = get_block_root(state, get_epoch_start_slot(state.current_justified_epoch))
        state.justification_bitfield |= (1 << 0)

    # Process finalizations
    bitfield = state.justification_bitfield
    current_epoch = get_current_epoch(state)
    # The 2nd/3rd/4th most recent epochs are justified, the 2nd using the 4th as source
    if (bitfield >> 1) % 8 == 0b111 and old_previous_justified_epoch == current_epoch - 3:
        state.finalized_epoch = old_previous_justified_epoch
        state.finalized_root = get_block_root(state, get_epoch_start_slot(state.finalized_epoch))
    # The 2nd/3rd most recent epochs are justified, the 2nd using the 3rd as source
    if (bitfield >> 1) % 4 == 0b11 and old_previous_justified_epoch == current_epoch - 2:
        state.finalized_epoch = old_previous_justified_epoch
        state.finalized_root = get_block_root(state, get_epoch_start_slot(state.finalized_epoch))
    # The 1st/2nd/3rd most recent epochs are justified, the 1st using the 3rd as source
    if (bitfield >> 0) % 8 == 0b111 and old_current_justified_epoch == current_epoch - 2:
        state.finalized_epoch = old_current_justified_epoch
        state.finalized_root = get_block_root(state, get_epoch_start_slot(state.finalized_epoch))
    # The 1st/2nd most recent epochs are justified, the 1st using the 2nd as source
    if (bitfield >> 0) % 4 == 0b11 and old_current_justified_epoch == current_epoch - 1:
        state.finalized_epoch = old_current_justified_epoch
        state.finalized_root = get_block_root(state, get_epoch_start_slot(state.finalized_epoch))
```

#### Crosslinks

Run the following function:

```python
def process_crosslinks(state: BeaconState) -> None:
    previous_epoch = get_previous_epoch(state)
    next_epoch = get_current_epoch(state) + 1
    for slot in range(get_epoch_start_slot(previous_epoch), get_epoch_start_slot(next_epoch)):
        for crosslink_committee, shard in get_crosslink_committees_at_slot(state, slot):
            winning_root, participants = get_winning_root_and_participants(state, shard)
            participating_balance = get_total_balance(state, participants)
            total_balance = get_total_balance(state, crosslink_committee)
            if 3 * participating_balance >= 2 * total_balance:
                state.latest_crosslinks[shard] = Crosslink(
                    epoch=min(slot_to_epoch(slot), state.latest_crosslinks[shard].epoch + MAX_CROSSLINK_EPOCHS),
                    crosslink_data_root=winning_root
                )
```

#### Rewards and penalties

<<<<<<< HEAD
We first define a helper:
=======
First, we define additional helpers:
>>>>>>> d4ce0d20

```python
def get_base_reward(state: BeaconState, total_balance: Gwei, index: ValidatorIndex) -> Gwei:
    if total_balance == 0:
        return 0

    adjusted_quotient = integer_squareroot(total_balance) // BASE_REWARD_QUOTIENT
    return get_effective_balance(state, index) // adjusted_quotient // BASE_REWARDS_PER_EPOCH
```

<<<<<<< HEAD
##### Justification and finalization

=======
>>>>>>> d4ce0d20
```python
def get_justification_and_finalization_deltas(state: BeaconState) -> Tuple[List[Gwei], List[Gwei]]:
    previous_epoch = get_previous_epoch(state)
    eligible_validators = [
        index for index, validator in enumerate(state.validator_registry)
        if (
            is_active_validator(validator, previous_epoch) or
            (validator.slashed and previous_epoch < validator.withdrawable_epoch)
        )
    ]
    rewards = [0 for index in range(len(state.validator_registry))]
    penalties = [0 for index in range(len(state.validator_registry))]
    for index in eligible_validators:
        base_reward = get_base_reward(state, get_previous_epoch_total_balance(state), index)

        # Micro-incentives for matching FFG source, matching FFG target, and matching head 
        for attestations in (
            state.previous_epoch_attestations,                      # Matching FFG source
            get_previous_epoch_matching_target_attestations(state), # Matching FFG target
            get_previous_epoch_matching_head_attestations(state),   # Matching head
        ):
            if index in get_unslashed_attesting_indices(state, attestations):
                rewards[index] += base_reward * get_attesting_balance(state, attestations) // get_previous_epoch_total_balance(state)
            else:
                penalties[index] += base_reward

        # Inclusion delay micro-penalty
        if index in get_unslashed_attesting_indices(state, state.previous_epoch_attestations):
            earliest_attestation = get_earliest_attestation(state, state.previous_epoch_attestations, index)
            inclusion_delay = earliest_attestation.inclusion_slot - earliest_attestation.data.slot
            penalties[index] += base_reward * (inclusion_delay - MIN_ATTESTATION_INCLUSION_DELAY) // (SLOTS_PER_EPOCH - MIN_ATTESTATION_INCLUSION_DELAY)

        # Inactivity penalty
        epochs_since_finality = previous_epoch - state.finalized_epoch
        if epochs_since_finality > MIN_EPOCHS_TO_INACTIVITY_PENALTY:
            penalties[index] += BASE_REWARDS_PER_EPOCH * base_reward
            if index not in get_unslashed_attesting_indices(state, get_previous_epoch_matching_target_attestations(state)):
                penalties[index] += get_effective_balance(state, index) * epochs_since_finality // INACTIVITY_PENALTY_QUOTIENT

    return [rewards, penalties]
```

```python
def get_crosslink_deltas(state: BeaconState) -> Tuple[List[Gwei], List[Gwei]]:
    rewards = [0 for index in range(len(state.validator_registry))]
    penalties = [0 for index in range(len(state.validator_registry))]
    previous_epoch_start_slot = get_epoch_start_slot(get_previous_epoch(state))
    current_epoch_start_slot = get_epoch_start_slot(get_current_epoch(state))
    for slot in range(previous_epoch_start_slot, current_epoch_start_slot):
        for crosslink_committee, shard in get_crosslink_committees_at_slot(state, slot):
            winning_root, participants = get_winning_root_and_participants(state, shard)
            participating_balance = get_total_balance(state, participants)
            total_balance = get_total_balance(state, crosslink_committee)
            for index in crosslink_committee:
                base_reward = get_base_reward(state, get_previous_epoch_total_balance(state), index)
                if index in participants:
                    rewards[index] += base_reward * participating_balance // total_balance
                else:
                    penalties[index] += base_reward
    return [rewards, penalties]
```

Run the following function:

```python
def process_rewards_and_penalties(state: BeaconState) -> None:
    if get_current_epoch(state) == GENESIS_EPOCH:
        return

    rewards1, penalties1 = get_justification_and_finalization_deltas(state)
    rewards2, penalties2 = get_crosslink_deltas(state)
    for i in range(len(state.validator_registry)):
        increase_balance(state, i, rewards1[i] + rewards2[i])
        decrease_balance(state, i, penalties1[i] + penalties2[i])
```

#### Registry updates

Run the following function:

```python
def process_registry_updates(state: BeaconState) -> None:
    # Process activation eligibility and ejections
    for index, validator in enumerate(state.validator_registry):
        balance = get_balance(state, index)
        if validator.activation_eligibility_epoch == FAR_FUTURE_EPOCH and balance >= MAX_DEPOSIT_AMOUNT:
            validator.activation_eligibility_epoch = get_current_epoch(state)

        if is_active_validator(validator, get_current_epoch(state)) and balance < EJECTION_BALANCE:
            initiate_validator_exit(state, index)

    # Process activations
    activation_queue = sorted([
        index for index, validator in enumerate(state.validator_registry) if
        validator.activation_eligibility_epoch != FAR_FUTURE_EPOCH and
        validator.activation_epoch >= get_delayed_activation_exit_epoch(state.finalized_epoch)
    ], key=lambda index: state.validator_registry[index].activation_eligibility_epoch)
    for index in activation_queue[:get_churn_limit(state)]:
        activate_validator(state, index)
```

#### Slashings

Run the following function:

```python
def process_slashings(state: BeaconState) -> None:
    current_epoch = get_current_epoch(state)
    active_validator_indices = get_active_validator_indices(state, current_epoch)
    total_balance = get_total_balance(state, active_validator_indices)

    # Compute `total_penalties`
    total_at_start = state.latest_slashed_balances[(current_epoch + 1) % LATEST_SLASHED_EXIT_LENGTH]
    total_at_end = state.latest_slashed_balances[current_epoch % LATEST_SLASHED_EXIT_LENGTH]
    total_penalties = total_at_end - total_at_start

    for index, validator in enumerate(state.validator_registry):
        if validator.slashed and current_epoch == validator.withdrawable_epoch - LATEST_SLASHED_EXIT_LENGTH // 2:
            penalty = max(
                get_effective_balance(state, index) * min(total_penalties * 3, total_balance) // total_balance,
                get_effective_balance(state, index) // MIN_PENALTY_QUOTIENT
            )
            decrease_balance(state, index, penalty)
```

#### Final updates

Run the following function:

```python
def process_final_updates(state: BeaconState) -> None:
    current_epoch = get_current_epoch(state)
    next_epoch = current_epoch + 1
    # Reset eth1 data votes
    if state.slot % SLOTS_PER_ETH1_VOTING_PERIOD == 0:
        state.eth1_data_votes = []
    # Update start shard
    state.latest_start_shard = (state.latest_start_shard + get_shard_delta(state, current_epoch)) % SHARD_COUNT
    # Set active index root
    index_root_position = (next_epoch + ACTIVATION_EXIT_DELAY) % LATEST_ACTIVE_INDEX_ROOTS_LENGTH
    state.latest_active_index_roots[index_root_position] = hash_tree_root(
        get_active_validator_indices(state, next_epoch + ACTIVATION_EXIT_DELAY)
    )
    # Set total slashed balances
    state.latest_slashed_balances[next_epoch % LATEST_SLASHED_EXIT_LENGTH] = (
        state.latest_slashed_balances[current_epoch % LATEST_SLASHED_EXIT_LENGTH]
    )
    # Set randao mix
    state.latest_randao_mixes[next_epoch % LATEST_RANDAO_MIXES_LENGTH] = get_randao_mix(state, current_epoch)
    # Set historical root accumulator
    if next_epoch % (SLOTS_PER_HISTORICAL_ROOT // SLOTS_PER_EPOCH) == 0:
        historical_batch = HistoricalBatch(
            block_roots=state.latest_block_roots,
            state_roots=state.latest_state_roots,
        )
        state.historical_roots.append(hash_tree_root(historical_batch))
    # Rotate current/previous epoch attestations
    state.previous_epoch_attestations = state.current_epoch_attestations
    state.current_epoch_attestations = []
```

### Per-slot processing

At every `slot > GENESIS_SLOT` run the following function:

```python
def advance_slot(state: BeaconState) -> None:
    state.slot += 1
```

### Per-block processing

For every `block` except the genesis block, run `process_block_header(state, block)`, `process_randao(state, block)` and `process_eth1_data(state, block)`.

#### Block header

```python
def process_block_header(state: BeaconState, block: BeaconBlock) -> None:
    # Verify that the slots match
    assert block.slot == state.slot
    # Verify that the parent matches
    assert block.previous_block_root == signing_root(state.latest_block_header)
    # Save current block as the new latest block
    state.latest_block_header = get_temporary_block_header(block)
    # Verify proposer is not slashed
    proposer = state.validator_registry[get_beacon_proposer_index(state)]
    assert not proposer.slashed
    # Verify proposer signature
    assert bls_verify(
        pubkey=proposer.pubkey,
        message_hash=signing_root(block),
        signature=block.signature,
        domain=get_domain(state.fork, get_current_epoch(state), DOMAIN_BEACON_BLOCK)
    )
```

#### RANDAO

```python
def process_randao(state: BeaconState, block: BeaconBlock) -> None:
    proposer = state.validator_registry[get_beacon_proposer_index(state)]
    # Verify that the provided randao value is valid
    assert bls_verify(
        pubkey=proposer.pubkey,
        message_hash=hash_tree_root(get_current_epoch(state)),
        signature=block.body.randao_reveal,
        domain=get_domain(state.fork, get_current_epoch(state), DOMAIN_RANDAO)
    )
    # Mix it in
    state.latest_randao_mixes[get_current_epoch(state) % LATEST_RANDAO_MIXES_LENGTH] = (
        xor(get_randao_mix(state, get_current_epoch(state)),
            hash(block.body.randao_reveal))
    )
```

#### Eth1 data

```python
def process_eth1_data(state: BeaconState, block: BeaconBlock) -> None:
    state.eth1_data_votes.append(block.body.eth1_data)
    if state.eth1_data_votes.count(block.body.eth1_data) * 2 > SLOTS_PER_ETH1_VOTING_PERIOD:
        state.latest_eth1_data = block.body.eth1_data
```

#### Operations

##### Proposer slashings

Verify that `len(block.body.proposer_slashings) <= MAX_PROPOSER_SLASHINGS`.

For each `proposer_slashing` in `block.body.proposer_slashings`, run the following function:

```python
def process_proposer_slashing(state: BeaconState,
                              proposer_slashing: ProposerSlashing) -> None:
    """
    Process ``ProposerSlashing`` operation.
    Note that this function mutates ``state``.
    """
    proposer = state.validator_registry[proposer_slashing.proposer_index]
    # Verify that the epoch is the same
    assert slot_to_epoch(proposer_slashing.header_1.slot) == slot_to_epoch(proposer_slashing.header_2.slot)
    # But the headers are different
    assert proposer_slashing.header_1 != proposer_slashing.header_2
    # Check proposer is slashable
    assert is_slashable_validator(proposer, get_current_epoch(state))
    # Signatures are valid
    for header in (proposer_slashing.header_1, proposer_slashing.header_2):
        assert bls_verify(
            pubkey=proposer.pubkey,
            message_hash=signing_root(header),
            signature=header.signature,
            domain=get_domain(state.fork, slot_to_epoch(header.slot), DOMAIN_BEACON_BLOCK)
        )
    slash_validator(state, proposer_slashing.proposer_index)
```

##### Attester slashings

Verify that `len(block.body.attester_slashings) <= MAX_ATTESTER_SLASHINGS`.

For each `attester_slashing` in `block.body.attester_slashings`, run the following function:

```python
def process_attester_slashing(state: BeaconState,
                              attester_slashing: AttesterSlashing) -> None:
    """
    Process ``AttesterSlashing`` operation.
    Note that this function mutates ``state``.
    """
    attestation1 = attester_slashing.attestation_1
    attestation2 = attester_slashing.attestation_2
    # Check that the attestations are conflicting
    assert attestation1.data != attestation2.data
    assert (
        is_double_vote(attestation1.data, attestation2.data) or
        is_surround_vote(attestation1.data, attestation2.data)
    )

    assert verify_indexed_attestation(state, attestation1)
    assert verify_indexed_attestation(state, attestation2)
    attesting_indices_1 = attestation1.custody_bit_0_indices + attestation1.custody_bit_1_indices
    attesting_indices_2 = attestation2.custody_bit_0_indices + attestation2.custody_bit_1_indices
    slashable_indices = [
        index for index in attesting_indices_1
        if (
            index in attesting_indices_2 and
            is_slashable_validator(state.validator_registry[index], get_current_epoch(state))
        )
    ]
    assert len(slashable_indices) >= 1
    for index in slashable_indices:
        slash_validator(state, index)
```

##### Attestations

Verify that `len(block.body.attestations) <= MAX_ATTESTATIONS`.

For each `attestation` in `block.body.attestations`, run the following function:

```python
def process_attestation(state: BeaconState, attestation: Attestation) -> None:
    """
    Process ``Attestation`` operation.
    Note that this function mutates ``state``.
    """
    assert attestation.data.slot + MIN_ATTESTATION_INCLUSION_DELAY <= state.slot <= attestation.data.slot + SLOTS_PER_EPOCH

    # Check target epoch, source epoch, and source root
    target_epoch = slot_to_epoch(attestation.data.slot)
    assert (target_epoch, attestation.data.source_epoch, attestation.data.source_root) in {
        (get_current_epoch(state), state.current_justified_epoch, state.current_justified_root),
        (get_previous_epoch(state), state.previous_justified_epoch, state.previous_justified_root),
    }

    # Check crosslink data
    assert attestation.data.crosslink_data_root == ZERO_HASH  # [to be removed in phase 1]
    assert state.latest_crosslinks[attestation.data.shard] in {
        attestation.data.previous_crosslink,  # Case 1: latest crosslink matches previous crosslink
        Crosslink(                            # Case 2: latest crosslink matches current crosslink
            crosslink_data_root=attestation.data.crosslink_data_root,
            epoch=min(slot_to_epoch(attestation.data.slot),
                      attestation.data.previous_crosslink.epoch + MAX_CROSSLINK_EPOCHS)
        ),
    }

    # Check signature and bitfields
    assert verify_indexed_attestation(state, convert_to_indexed(state, attestation))

    # Cache pending attestation
    pending_attestation = PendingAttestation(
        data=attestation.data,
        aggregation_bitfield=attestation.aggregation_bitfield,
        inclusion_slot=state.slot
    )
    if target_epoch == get_current_epoch(state):
        state.current_epoch_attestations.append(pending_attestation)
    else:
        state.previous_epoch_attestations.append(pending_attestation)
```

Run `process_proposer_attestation_rewards(state)`.

```python
def process_proposer_attestation_rewards(state: BeaconState) -> None:
    proposer_index = get_beacon_proposer_index(state)
    for pending_attestations in (state.previous_epoch_attestations, state.current_epoch_attestations):
        for index in get_unslashed_attesting_indices(state, pending_attestations):
            if get_earliest_attestation(state, pending_attestations, index).inclusion_slot == state.slot:
                base_reward = get_base_reward(state, get_current_epoch_total_balance(state), index)
                increase_balance(state, proposer_index, base_reward // PROPOSER_REWARD_QUOTIENT)
```

##### Deposits

Verify that `len(block.body.deposits) == min(MAX_DEPOSITS, state.latest_eth1_data.deposit_count - state.deposit_index)`.

For each `deposit` in `block.body.deposits`, run the following function:

```python
def process_deposit(state: BeaconState, deposit: Deposit) -> None:
    """
    Process a deposit from Ethereum 1.0.
    Used to add a validator or top up an existing validator's
    balance by some ``deposit`` amount.

    Note that this function mutates ``state``.
    """
    # Deposits must be processed in order
    assert deposit.index == state.deposit_index

    # Verify the Merkle branch
    merkle_branch_is_valid = verify_merkle_branch(
        leaf=hash(serialize(deposit.data)),  # 48 + 32 + 8 + 96 = 184 bytes serialization
        proof=deposit.proof,
        depth=DEPOSIT_CONTRACT_TREE_DEPTH,
        index=deposit.index,
        root=state.latest_eth1_data.deposit_root,
    )
    assert merkle_branch_is_valid

    # Increment the next deposit index we are expecting. Note that this
    # needs to be done here because while the deposit contract will never
    # create an invalid Merkle branch, it may admit an invalid deposit
    # object, and we need to be able to skip over it
    state.deposit_index += 1

    validator_pubkeys = [v.pubkey for v in state.validator_registry]
    pubkey = deposit.data.pubkey
    amount = deposit.data.amount

    if pubkey not in validator_pubkeys:
        # Verify the proof of possession
        proof_is_valid = bls_verify(
            pubkey=pubkey,
            message_hash=signing_root(deposit.data),
            signature=deposit.data.proof_of_possession,
            domain=get_domain(
                state.fork,
                get_current_epoch(state),
                DOMAIN_DEPOSIT,
            )
        )
        if not proof_is_valid:
            return

        # Add new validator
        validator = Validator(
            pubkey=pubkey,
            withdrawal_credentials=deposit.data.withdrawal_credentials,
            activation_eligibility_epoch=FAR_FUTURE_EPOCH,
            activation_epoch=FAR_FUTURE_EPOCH,
            exit_epoch=FAR_FUTURE_EPOCH,
            withdrawable_epoch=FAR_FUTURE_EPOCH,
            slashed=False,
            high_balance=0
        )

        # Note: In phase 2 registry indices that have been withdrawn for a long time will be recycled.
        state.validator_registry.append(validator)
        state.balances.append(0)
        set_balance(state, len(state.validator_registry) - 1, amount)
    else:
        # Increase balance by deposit amount
        index = validator_pubkeys.index(pubkey)
        increase_balance(state, index, amount)
```

##### Voluntary exits

Verify that `len(block.body.voluntary_exits) <= MAX_VOLUNTARY_EXITS`.

For each `exit` in `block.body.voluntary_exits`, run the following function:

```python
def process_voluntary_exit(state: BeaconState, exit: VoluntaryExit) -> None:
    """
    Process ``VoluntaryExit`` operation.
    Note that this function mutates ``state``.
    """
    validator = state.validator_registry[exit.validator_index]
    # Verify the validator is active
    assert is_active_validator(validator, get_current_epoch(state))
    # Verify the validator has not yet exited
    assert validator.exit_epoch == FAR_FUTURE_EPOCH
    # Exits must specify an epoch when they become valid; they are not valid before then
    assert get_current_epoch(state) >= exit.epoch
    # Verify the validator has been active long enough
    assert get_current_epoch(state) - validator.activation_epoch >= PERSISTENT_COMMITTEE_PERIOD
    # Verify signature
    assert bls_verify(
        pubkey=validator.pubkey,
        message_hash=signing_root(exit),
        signature=exit.signature,
        domain=get_domain(state.fork, exit.epoch, DOMAIN_VOLUNTARY_EXIT)
    )
    # Initiate exit
    initiate_validator_exit(state, exit.validator_index)
```

##### Transfers

Note: Transfers are a temporary functionality for phases 0 and 1, to be removed in phase 2.

Verify that `len(block.body.transfers) <= MAX_TRANSFERS` and that all transfers are distinct.

For each `transfer` in `block.body.transfers`, run the following function:

```python
def process_transfer(state: BeaconState, transfer: Transfer) -> None:
    """
    Process ``Transfer`` operation.
    Note that this function mutates ``state``.
    """
    # Verify the amount and fee aren't individually too big (for anti-overflow purposes)
    assert get_balance(state, transfer.sender) >= max(transfer.amount, transfer.fee)
    # A transfer is valid in only one slot
    assert state.slot == transfer.slot
    # Only withdrawn or not-yet-deposited accounts can transfer
    assert (
        get_current_epoch(state) >= state.validator_registry[transfer.sender].withdrawable_epoch or
        state.validator_registry[transfer.sender].activation_epoch == FAR_FUTURE_EPOCH
    )
    # Verify that the pubkey is valid
    assert (
        state.validator_registry[transfer.sender].withdrawal_credentials ==
        BLS_WITHDRAWAL_PREFIX_BYTE + hash(transfer.pubkey)[1:]
    )
    # Verify that the signature is valid
    assert bls_verify(
        pubkey=transfer.pubkey,
        message_hash=signing_root(transfer),
        signature=transfer.signature,
        domain=get_domain(state.fork, slot_to_epoch(transfer.slot), DOMAIN_TRANSFER)
    )
    # Process the transfer
    decrease_balance(state, transfer.sender, transfer.amount + transfer.fee)
    increase_balance(state, transfer.recipient, transfer.amount)
    increase_balance(state, get_beacon_proposer_index(state), transfer.fee)
    # Verify balances are not dust
    assert not (0 < get_balance(state, transfer.sender) < MIN_DEPOSIT_AMOUNT)
    assert not (0 < get_balance(state, transfer.recipient) < MIN_DEPOSIT_AMOUNT)
```

#### State root verification

Verify the block's `state_root` by running the following function:

```python
def verify_block_state_root(state: BeaconState, block: BeaconBlock) -> None:
    assert block.state_root == hash_tree_root(state)
```<|MERGE_RESOLUTION|>--- conflicted
+++ resolved
@@ -1743,11 +1743,7 @@
 
 #### Rewards and penalties
 
-<<<<<<< HEAD
-We first define a helper:
-=======
 First, we define additional helpers:
->>>>>>> d4ce0d20
 
 ```python
 def get_base_reward(state: BeaconState, total_balance: Gwei, index: ValidatorIndex) -> Gwei:
@@ -1758,11 +1754,6 @@
     return get_effective_balance(state, index) // adjusted_quotient // BASE_REWARDS_PER_EPOCH
 ```
 
-<<<<<<< HEAD
-##### Justification and finalization
-
-=======
->>>>>>> d4ce0d20
 ```python
 def get_justification_and_finalization_deltas(state: BeaconState) -> Tuple[List[Gwei], List[Gwei]]:
     previous_epoch = get_previous_epoch(state)
