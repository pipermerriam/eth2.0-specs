--- conflicted
+++ resolved
@@ -115,7 +115,7 @@
             - [Helper functions](#helper-functions-1)
             - [Justification](#justification)
             - [Crosslinks](#crosslinks)
-            - [Eth1 data](#eth1-data-1)
+            - [Eth1 data](#eth1-data)
             - [Rewards and penalties](#rewards-and-penalties)
                 - [Justification and finalization](#justification-and-finalization)
                 - [Crosslinks](#crosslinks-1)
@@ -128,7 +128,7 @@
         - [Per-block processing](#per-block-processing)
             - [Block header](#block-header)
             - [RANDAO](#randao)
-            - [Eth1 data](#eth1-data)
+            - [Eth1 data](#eth1-data-1)
             - [Transactions](#transactions)
                 - [Proposer slashings](#proposer-slashings)
                 - [Attester slashings](#attester-slashings)
@@ -1942,17 +1942,12 @@
         else:
             deltas[1][index] += get_base_reward(state, index)
         # Proposer bonus
-<<<<<<< HEAD
-        proposer_index = get_beacon_proposer_index(state, inclusion_slot(state, index))
-        deltas[0][proposer_index] += (
-            get_base_reward(state, index) * get_effective_balance(state, proposer_index)
-            // MAX_DEPOSIT_AMOUNT // ATTESTATION_INCLUSION_REWARD_QUOTIENT
-        )
-=======
         if index in get_attesting_indices(state, state.previous_epoch_attestations):
             proposer_index = get_beacon_proposer_index(state, inclusion_slot(state, index))
-            deltas[0][proposer_index] += get_base_reward(state, index) // ATTESTATION_INCLUSION_REWARD_QUOTIENT
->>>>>>> 641bfc2f
+            deltas[0][proposer_index] += (
+                get_base_reward(state, index) * get_effective_balance(state, proposer_index) //
+                MAX_DEPOSIT_AMOUNT // ATTESTATION_INCLUSION_REWARD_QUOTIENT
+            )
     return deltas
 ```
 
