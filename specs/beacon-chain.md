--- conflicted
+++ resolved
@@ -482,14 +482,9 @@
         )
     # Setup crystallized state
     x = get_new_shuffling(bytes([0] * 32), validators, 0)
-<<<<<<< HEAD
-    cs.shard_and_committee_for_slots = x + x
-    cs.crosslinks = [CrosslinkRecord(recently_changed=False, slot=0, hash=bytes([0] * 32))
-                            for i in range(SHARD_COUNT)]
-=======
     crosslinks = [
         CrosslinkRecord(
-            dynasty=0,
+            recently_changed=False,
             slot=0,
             hash=bytes([0] * 32)
         )
@@ -513,7 +508,6 @@
         fork_slot_number=0
     )
 
->>>>>>> 1684a3ff
     # Setup active state
     recent_block_hashes = [
         bytes([0] * 32)
