# Ethereum 2.0 spec—Casper and sharding

###### tags: `spec`, `eth2.0`, `casper`, `sharding`

**NOTICE**: This document is a work-in-progress for researchers and implementers. It reflects recent spec changes and takes precedence over the [Python proof-of-concept implementation](https://github.com/ethereum/beacon_chain).

### Introduction

At the center of Ethereum 2.0 is a system chain called the "beacon chain". The beacon chain stores and manages the set of active proof-of-stake validators. In the initial deployment phases of Ethereum 2.0 the only mechanism to become a validator is to make a fixed-size one-way ETH deposit to a registration contract on the Ethereum 1.0 PoW chain. Induction as a validator happens after registration transaction receipts are processed by the beacon chain and after a queuing process. Deregistration is either voluntary or done forcibly as a penalty for misbehavior.

The primary source of load on the beacon chain are "attestations". Attestations simultaneously attest to a shard block and a corresponding beacon chain block. A sufficient number of attestations for the same shard block create a "crosslink", confirming the shard segment up to that shard block into the beacon chain. Crosslinks also serve as infrastructure for asynchronous cross-shard communication.

### Terminology

* **Validator** - a participant in the Casper/sharding consensus system. You can become one by depositing 32 ETH into the Casper mechanism.
* **Active validator set** - those validators who are currently participating, and which the Casper mechanism looks to produce and attest to blocks, crosslinks and other consensus objects.
* **Committee** - a (pseudo-) randomly sampled subset of the active validator set. When a committee is referred to collectively, as in "this committee attests to X", this is assumed to mean "some subset of that committee that contains enough validators that the protocol recognizes it as representing the committee".
* **Proposer** - the validator that creates a block
* **Attester** - a validator that is part of a committee that needs to sign off on a block.
* **Beacon chain** - the central PoS chain that is the base of the sharding system.
* **Shard chain** - one of the chains on which user transactions take place and account data is stored.
* **Crosslink** - a set of signatures from a committee attesting to a block in a shard chain, which can be included into the beacon chain. Crosslinks are the main means by which the beacon chain "learns about" the updated state of shard chains.
* **Slot** - a period of `SLOT_DURATION` seconds, during which one proposer has the ability to create a block and some attesters have the ability to make attestations
* **Dynasty transition** - a change of the validator set
* **Dynasty** - the number of dynasty transitions that have happened in a given chain since genesis
* **Cycle** - a span of blocks during which all validators get exactly one chance to make an attestation (unless a dynasty transition happens inside of one)
* **Finalized**, **justified** - see Casper FFG finalization here: https://arxiv.org/abs/1710.09437
* **Withdrawal period** - number of slots between a validator exit and the validator balance being withdrawable
* **Genesis time** - the Unix time of the genesis beacon chain block at slot 0

### Constants

| Constant | Value | Unit | Approximation |
| --- | --- | :---: | - |
| `SHARD_COUNT` | 2**10 (= 1,024)| shards |
| `DEPOSIT_SIZE` | 2**5 (= 32) | ETH |
| `GWEI_PER_ETH` | 10**9 | Gwei/ETH |
| `MIN_COMMITTEE_SIZE` | 2**7 (= 128) | validators |
| `GENESIS_TIME` | **TBD** | seconds |
| `SLOT_DURATION` | 2**4 (= 16) | seconds |
| `CYCLE_LENGTH` | 2**6 (= 64) | slots | ~17 minutes |
| `MIN_DYNASTY_LENGTH` | 2**8 (= 256) | slots | ~1.1 hours |
| `SQRT_E_DROP_TIME` | 2**16 (= 65,536) | slots | ~12 days |
| `WITHDRAWAL_PERIOD` | 2**19 (= 524,288) | slots | ~97 days |
| `BASE_REWARD_QUOTIENT` | 2**15 (= 32,768) | — |
| `MAX_VALIDATOR_CHURN_QUOTIENT` | 2**5 (= 32) | — | 
| `LOGOUT_MESSAGE` | `"LOGOUT"` | — | 

**Notes**

* The `SQRT_E_DROP_TIME` constant is the amount of time it takes for the quadratic leak to cut deposits of non-participating validators by ~39.4%. 
* The `BASE_REWARD_QUOTIENT` constant is the per-slot interest rate assuming all validators are participating, assuming total deposits of 1 ETH. It corresponds to ~3.88% annual interest assuming 10 million participating ETH.
* At most `1/MAX_VALIDATOR_CHURN_QUOTIENT` of the validators can change during each dynasty.

**Validator status codes**

| Name | Value |
| - | :-: |
| `PENDING_ACTIVATION` | `0` |
| `ACTIVE` | `1` |
| `PENDING_EXIT` | `2` |
| `PENDING_WITHDRAW` | `3` |
| `WITHDRAWN` | `4` |
| `PENALIZED` | `127` |

**Special record types**

| Name | Value |
| - | :-: |
| `LOGOUT` | `0` |
| `CASPER_SLASHING` | `1` |

**Validator set delta flags**

| Name | Value |
| - | :-: |
| `ENTRY` | `0` |
| `EXIT` | `1` |

### PoW chain registration contract

The initial deployment phases of Ethereum 2.0 are implemented without consensus changes to the PoW chain. A registration contract is added to the PoW chain to deposit ETH. This contract has a `registration` function which takes as arguments `pubkey`, `withdrawal_shard`, `withdrawal_address`, `randao_commitment` as defined in a `ValidatorRecord` below. A BLS `proof_of_possession` of types `bytes` is given as a final argument.

The registration contract emits a log with the various arguments for consumption by the beacon chain. It does not do validation, pushing the registration logic to the beacon chain. In particular, the proof of possession (based on the BLS12-381 curve) is not verified by the registration contract.

## Data structures
### Beacon chain blocks

A `BeaconBlock` has the following fields:

```python
{
    # Slot number
    'slot': 'int64',
    # Proposer RANDAO reveal
    'randao_reveal': 'hash32',
    # Recent PoW chain reference (block hash)
    'pow_chain_reference': 'hash32',
    # Skip list of ancestor block hashes (i'th item is 2**i'th ancestor (or zero) for i = 0, ..., 31)
    'ancestor_hashes': ['hash32'],
    # Active state root
    'active_state_root': 'hash32',
    # Crystallized state root
    'crystallized_state_root': 'hash32',
    # Attestations
    'attestations': [AttestationRecord],
    # Specials (e.g. logouts, penalties)
    'specials': [SpecialRecord]
}
```

An `AttestationRecord` has the following fields:

```python
{
    # Slot number
    'slot': 'int64',
    # Shard number
    'shard': 'int16',
    # Block hashes not part of the current chain, oldest to newest
    'oblique_parent_hashes': ['hash32'],
    # Shard block hash being attested to
    'shard_block_hash': 'hash32',
    # Attester participation bitfield (1 bit per attester)
    'attester_bitfield': 'bytes',
    # Slot of last justified block
    'justified_slot': 'int64',
    # Hash of last justified block
    'justified_block_hash': 'hash32',
    # BLS aggregate signature
    'aggregate_sig': ['int256']
}
```

An `AttestationSignedData` has the following fields:

```python
{
    # Chain version
    'version': 'int64',
    # Slot number
    'slot': 'int64',
    # Shard number
    'shard': 'int16',
    # 31 parent hashes
    'parent_hashes': ['hash32'],
    # Shard block hash
    'shard_block_hash': 'hash32',
    # Slot of last justified block referenced in the attestation
    'justified_slot': 'int64'
}
```

A `SpecialRecord` has the following fields:

```python
{
    # Kind
    'kind': 'int8',
    # Data
    'data': ['bytes']
}
```

### Beacon chain state

For convenience we define the beacon chain state in two parts: "active state" and "crystallized state".

The `ActiveState` has the following fields:

```python
{
    # Attestations not yet processed
    'pending_attestations': [AttestationRecord],
    # Specials not yet been processed
    'pending_specials': [SpecialRecord]
    # recent block hashes needed to process attestations, older to newer
    'recent_block_hashes': ['hash32'],
    # RANDAO state
    'randao_mix': 'hash32'
}
```

The `CrystallizedState` has the following fields:

```python
{
    # Dynasty number
    'dynasty': 'int64',
    # Dynasty seed (from randomness beacon)
    'dynasty_seed': 'hash32',
    # Dynasty start
    'dynasty_start_slot': 'int64',
    # List of validators
    'validators': [ValidatorRecord],
    # Most recent crosslink for each shard
    'crosslinks': [CrosslinkRecord],
    # Last crystallized state recalculation
    'last_state_recalculation_slot': 'int64',
    # Last finalized slot
    'last_finalized_slot': 'int64',
    # Last justified slot
    'last_justified_slot': 'int64',
    # Number of consecutive justified slots
    'justified_streak': 'int64',
    # Committee members and their assigned shard, per slot
    'shard_and_committee_for_slots': [[ShardAndCommittee]],
    # Total deposits penalized in the given withdrawal period
    'deposits_penalized_in_period': ['int32'],
    # Hash chain of validator set changes (for light clients to easily track deltas)
    'validator_set_delta_hash_chain': 'hash32'
    # Parameters relevant to hard forks / versioning.
    # Should be updated only by hard forks.
    'pre_fork_version': 'int32',
    'post_fork_version': 'int32',
    'fork_slot_number': 'int64',
}
```

A `ValidatorRecord` has the following fields:

```python
{
    # BLS public key
    'pubkey': 'int256',
    # Withdrawal shard number
    'withdrawal_shard': 'int16',
    # Withdrawal address
    'withdrawal_address': 'address',
    # RANDAO commitment
    'randao_commitment': 'hash32',
    # Balance
    'balance': 'int64',
    # Status code
    'status': 'int8',
    # Slot when validator exited (or 0)
    'exit_slot': 'int64'
}
```

A `CrosslinkRecord` has the following fields:

```python
{
    # Dynasty number
    'dynasty': 'int64',
    # Slot number
    'slot': 'int64',
    # Beacon chain block hash
    'shard_block_hash': 'hash32'
}
```

A `ShardAndCommittee` object has the following fields:

```python
{
    # Shard number
    'shard': 'int16',
    # Validator indices
    'committee': ['int24']
}
```

## Beacon chain processing

The beacon chain is the "main chain" of the PoS system. The beacon chain's main responsibilities are:

* Store and maintain the set of active, queued and exited validators
* Process crosslinks (see above)
* Process its own block-by-block consensus, as well as the finality gadget

Processing the beacon chain is fundamentally similar to processing a PoW chain in many respects. Clients download and process blocks, and maintain a view of what is the current "canonical chain", terminating at the current "head". However, because of the beacon chain's relationship with the existing PoW chain, and because it is a PoS chain, there are differences.

For a block on the beacon chain to be processed by a node, four conditions have to be met:

* The parent pointed to by the `ancestor_hashes[0]` has already been processed and accepted
* An attestation from the _proposer_ of the block (see later for definition) is included along with the block in the network message object
* The PoW chain block pointed to by the `pow_chain_reference` has already been processed and accepted
* The node's local clock time is greater than or equal to the minimum timestamp as computed by `GENESIS_TIME + block.slot * SLOT_DURATION`

If these conditions are not met, the client should delay processing the block until the conditions are all satisfied.

Block production is significantly different because of the proof of stake mechanism. A client simply checks what it thinks is the canonical chain when it should create a block, and looks up what its slot number is; when the slot arrives, it either proposes or attests to a block as required. Note that this requires each node to have a clock that is roughly (ie. within `SLOT_DURATION` seconds) synchronized with the other nodes.

### Beacon chain fork choice rule

The beacon chain uses the Casper FFG fork choice rule of "favor the chain containing the highest-slot-number justified block". To choose between chains that are all descended from the same justified block, the chain uses "immediate message driven GHOST" (IMD GHOST) to choose the head of the chain.

For a description see: **https://ethresear.ch/t/beacon-chain-casper-ffg-rpj-mini-spec/2760**

For an implementation with a network simulator see: **https://github.com/ethereum/research/blob/master/clock_disparity/ghost_node.py**

Here's an example of its working (green is finalized blocks, yellow is justified, grey is attestations):

![](https://vitalik.ca/files/RPJ.png)

## Beacon chain state transition function

We now define the state transition function. At the high level, the state transition is made up of two parts:

1. The per-block processing, which happens every block, and affects the `ActiveState` only
2. The crystallized state recalculation, which happens only if `block.slot >= last_state_recalculation_slot + CYCLE_LENGTH`, and affects the `CrystallizedState` and `ActiveState`


The crystallized state recalculation generally focuses on changes to the validator set, including adjusting balances and adding and removing validators, as well as processing crosslinks and managing block justification, and the per-block processing generally focuses on verifying aggregate signatures and saving temporary records relating to the in-block activity in the `ActiveState`.

### Helper functions

We start off by defining some helper algorithms. First, the function that selects the active validators:

```python
def get_active_validator_indices(validators):
    return [i for i, v in enumerate(validators) if v.status == ACTIVE]
```

Now, a function that shuffles this list:

```python
def shuffle(values: List[Any],
            seed: Hash32) -> List[Any]:
    """
    Returns the shuffled ``values`` with seed as entropy.
    """
    values_count = len(values)

    # entropy is consumed in 3 byte chunks
    # sample_max is defined to remove the modulo bias from this entropy source
    sample_max = 2 ** 24
    assert values_count <= sample_max

    output = [x for x in values]
    source = seed
    index = 0
    while index < values_count:
        # Re-hash the source
        source = hash(source)
        for position in range(0, 30, 3):  # gets indices 3 bytes at a time
            # Select a 3-byte sampled int
            sample_from_source = int.from_bytes(source[position:position + 3], 'big')
            # `remaining` is the size of remaining indices of this round
            remaining = values_count - index
            if remaining == 1:
                break

            # Set a random maximum bound of sample_from_source
            sample_max = sample_max - sample_max % remaining

            # Select `replacement_position` with the given `sample_from_source` and `remaining`
            if sample_from_source < sample_max:
                # Use random number to get `replacement_position`, where it's not `index`
                replacement_position = (sample_from_source % remaining) + index
                # Swap the index-th and replacement_position-th elements
                output[index], output[replacement_position] = output[replacement_position], output[index]
                index += 1
            else:
                pass

    return output
```

Here's a function that splits a list into `split_count` pieces:

```python
def split(seq: List[Any], split_count: int) -> List[Any]:
    """
    Returns the split ``seq`` in ``split_count`` pieces in protocol.
    """
    list_length = len(seq)
    return [
        seq[(list_length * i // split_count): (list_length * (i + 1) // split_count)]
        for i in range(split_count)
    ]
```

Now, our combined helper method:

```python
def get_new_shuffling(seed: Hash32,
                      validators: List[ValidatorRecord],
                      crosslinking_start_shard: int) -> List[List[ShardAndCommittee]]:
    active_validators = get_active_validator_indices(validators)
    active_validators_size = len(active_validators)

    if active_validators_size >= CYCLE_LENGTH * MIN_COMMITTEE_SIZE:
        committees_per_slot = min(active_validators_size // CYCLE_LENGTH // (MIN_COMMITTEE_SIZE * 2) + 1, SHARD_COUNT // CYCLE_LENGTH)
        slots_per_committee = 1
    else:
        committees_per_slot = 1
        slots_per_committee = 1
        while active_validators_size * slots_per_committee < CYCLE_LENGTH * MIN_COMMITTEE_SIZE \
                and slots_per_committee < CYCLE_LENGTH:
            slots_per_committee *= 2

    output = []

    # Shuffle with seed
    shuffled_active_validator_indices = shuffle(active_validators, seed)

    # Split the shuffled list into cycle_length pieces
    validators_per_slot = split(shuffled_active_validator_indices, CYCLE_LENGTH)

    for slot, slot_indices in enumerate(validators_per_slot):
        # Split the shuffled list into committees_per_slot pieces
        shard_indices = split(slot_indices, committees_per_slot)

        shard_id_start = (
            crosslinking_start_shard +
            (slot * committees_per_slot // slots_per_committee)
        )
        shards_and_committees_for_shard_indices = [
            ShardAndCommittee(
                shard_id=(shard_id_start + j) % SHARD_COUNT,
                committee=indices
            )
            for slot, indices in enumerate(shard_indices)
        ]
        output.append(shards_and_committees_for_shard_indices)

    return output
```

Here's a diagram of what's going on:

![](http://vitalik.ca/files/ShuffleAndAssign.png?1)

We also define two functions for retrieving data from the state:

```python
def get_shards_and_committees_for_slot(crystallized_state: CrystallizedState,
                                       slot: int) -> List[ShardAndCommittee]:
    earliest_slot_in_array = crystallized_state.last_state_recalculation - CYCLE_LENGTH
    assert earliest_slot_in_array <= slot < earliest_slot_in_array + CYCLE_LENGTH * 2
    return crystallized_state.shard_and_committee_for_slots[slot - earliest_slot_in_array]

<<<<<<< HEAD
def get_block_hash(active_state, curblock, slot):
    earliest_slot_in_array = curblock.slot - len(active_state.recent_block_hashes)
    assert earliest_slot_in_array <= slot < curblock.slot
=======
def get_block_hash(active_state: ActiveState,
                   current_block: BeaconBlock,
                   slot: int) -> Hash32:
    earliest_slot_in_array = current_block.slot - CYCLE_LENGTH * 2
    assert earliest_slot_in_array <= slot < earliest_slot_in_array + CYCLE_LENGTH * 2
>>>>>>> 1684a3ff
    return active_state.recent_block_hashes[slot - earliest_slot_in_array]
```

`get_block_hash(_, _, s)` should always return the block in the chain at slot `s`, and `get_shards_and_committees_for_slot(_, s)` should not change unless the dynasty changes.

We define a function to "add a link" to the validator hash chain, used when a validator is added or removed:

```python
def add_validator_set_change_record(crystallized_state: CrystallizedState,
                                    index: int,
                                    pubkey: int,
                                    flag: int) -> None:
    crystallized_state.validator_set_delta_hash_chain = \
        hash(crystallized_state.validator_set_delta_hash_chain +
             bytes1(flag) + bytes3(index) + bytes32(pubkey))
```

Finally, we abstractly define `int_sqrt(n)` for use in reward/penalty calculations as the largest integer `k` such that `k**2 <= n`. Here is one possible implementation, though clients are free to use their own including standard libraries for [integer square root](https://en.wikipedia.org/wiki/Integer_square_root) if available and meet the specification.

```python
def int_sqrt(n: int) -> int:
    x = n
    y = (x + 1) // 2
    while y < x:
        x = y
        y = (x + n // x) // 2
    return x
```


### On startup

Run the following code:

```python
def on_startup(initial_validator_entries: List[Any]) -> Tuple[CrystallizedState, ActiveState]:
    # Induct validators
    validators = []
    for pubkey, proof_of_possession, withdrawal_shard, withdrawal_address, \
            randao_commitment in initial_validator_entries:
        add_validator(
            validators=validators,
            pubkey=pubkey,
            proof_of_possession=proof_of_possession,
            withdrawal_shard=withdrawal_shard,
            withdrawal_address=withdrawal_address,
            randao_commitment=randao_commitment
        )
    # Setup crystallized state
    x = get_new_shuffling(bytes([0] * 32), validators, 0)
    crosslinks = [
        CrosslinkRecord(
            dynasty=0,
            slot=0,
            hash=bytes([0] * 32)
        )
        for i in range(SHARD_COUNT)
    ]
    crystallized_state = CrystallizedState(
        dynasty=1,
        dynasty_seed=bytes([0] * 32),  # stub
        dynasty_start_slot=0,
        validators=validators,
        crosslinks=crosslinks,
        last_state_recalculation_slot=0,
        last_finalized_slot=0,
        last_justified_slot=0,
        justified_streak=0,
        shard_and_committee_for_slots=x + x,
        deposits_penalized_in_period=[],
        validator_set_delta_hash_chain=bytes([0] * 32),  # stub
        pre_fork_version=0,
        post_fork_version=0,
        fork_slot_number=0
    )

    # Setup active state
    recent_block_hashes = [
        bytes([0] * 32)
        for _ in range(CYCLE_LENGTH * 2)
    ]
    active_state = ActiveState(
        pending_attestations=[],
        pending_specials=[],
        recent_block_hashes=recent_block_hashes,
        randao_mix=bytes([0] * 32)  # stub
    )

    return crystallized_state, active_state
```

The `CrystallizedState()` and `ActiveState()` constructors should initialize all values to zero bytes, an empty value or an empty array depending on context. The `add_validator` routine is defined below.

### Routine for adding a validator

This routine should be run for every validator that is inducted as part of a log created on the PoW chain [TODO: explain where to check for these logs]. These logs should be processed in the order in which they are emitted by the PoW chain. Define `min_empty_validator(validators)` as a function that returns the lowest validator index `i` such that `validators[i].status == WITHDRAWN`, otherwise `None`.

```python
def add_validator(validators: List[ValidatorRecord],
                  pubkey: int,
                  proof_of_possession: bytes,
                  withdrawal_shard: int,
                  withdrawal_address: Address,
                  randao_commitment: Hash32) -> int:
    # if following assert fails, validator induction failed
    # move on to next validator registration log
    assert BLSVerify(pub=pubkey,
                     msg=hash(pubkey),
                     sig=proof_of_possession)
    rec = ValidatorRecord(
        pubkey=pubkey,
        withdrawal_shard=withdrawal_shard,
        withdrawal_address=withdrawal_address,
        randao_commitment=randao_commitment,
        balance=DEPOSIT_SIZE * GWEI_PER_ETH, # in Gwei
        status=PENDING_ACTIVATION,
        exit_slot=0
    )
    index = min_empty_validator(validators)
    if index is None:
        validators.append(rec)
        return len(validators) - 1
    else:
        validators[index] = rec
        return index
```

### Per-block processing

This procedure should be carried out every block.

First, set `recent_block_hashes` to the output of the following, where `parent_hash` is the hash of the immediate previous block (ie. must be equal to `ancestor_hashes[0]`):

```python
<<<<<<< HEAD
def append_to_recent_block_hashes(old_block_hashes, parent_slot,
                                  current_slot, parent_hash):
=======
def get_new_recent_block_hashes(old_block_hashes: List[Hash32],
                                parent_slot: int,
                                current_slot: int,
                                parent_hash: Hash32) -> List[Hash32]:
>>>>>>> 1684a3ff
    d = current_slot - parent_slot
    return old_block_hashes + [parent_hash] * d
```

The output of `get_block_hash` should not change, except that it will no longer throw for `current_slot - 1`. Also, check that the block's `ancestor_hashes` array was correctly updated, using the following algorithm:

```python
def update_ancestor_hashes(parent_ancestor_hashes: List[Hash32],
                           parent_slot_number: int,
                           parent_hash: Hash32) -> List[Hash32]:
    new_ancestor_hashes = copy.copy(parent_ancestor_hashes)
    for i in range(32):
        if parent_slot_number % 2**i == 0:
            new_ancestor_hashes[i] = parent_hash
    return new_ancestor_hashes
```

A block can have 0 or more `AttestationRecord` objects

For each one of these attestations:

* Verify that `slot <= parent.slot` and `slot >= max(parent.slot - CYCLE_LENGTH + 1, 0)`
* Verify that the `justified_slot` and `justified_block_hash` given are in the chain and are equal to or earlier than the `last_justified_slot` in the crystallized state.
* Compute `parent_hashes` = `[get_block_hash(active_state, block, slot - CYCLE_LENGTH + i) for i in range(1, CYCLE_LENGTH - len(oblique_parent_hashes) + 1)] + oblique_parent_hashes` (eg, if `CYCLE_LENGTH = 4`, `slot = 5`, the actual block hashes starting from slot 0 are `Z A B C D E F G H I J`, and `oblique_parent_hashes = [D', E']` then `parent_hashes = [B, C, D' E']`). Note that when *creating* an attestation for a block, the hash of that block itself won't yet be in the `active_state`, so you would need to add it explicitly.
* Let `attestation_indices` be `get_shards_and_committees_for_slot(crystallized_state, slot)[x]`, choosing `x` so that `attestation_indices.shard` equals the `shard` value provided to find the set of validators that is creating this attestation record.
* Verify that `len(attester_bitfield) == ceil_div8(len(attestation_indices))`, where `ceil_div8 = (x + 7) // 8`. Verify that bits `len(attestation_indices)....` and higher, if present (i.e. `len(attestation_indices)` is not a multiple of 8), are all zero
* Derive a group public key by adding the public keys of all of the attesters in `attestation_indices` for whom the corresponding bit in `attester_bitfield` (the ith bit is `(attester_bitfield[i // 8] >> (7 - (i %8))) % 2`) equals 1
* Let `version = pre_fork_version if slot < fork_slot_number else post_fork_version`.
* Verify that `aggregate_sig` verifies using the group pubkey generated and the serialized form of `AttestationSignedData(version, slot, shard, parent_hashes, shard_block_hash, justified_slot)` as the message.

Extend the list of `AttestationRecord` objects in the `active_state` with those included in the block, ordering the new additions in the same order as they came in the block. Similarly extend the list of `SpecialRecord` objects in the `active_state` with those included in the block.

Let `proposer_index` be the validator index of the `parent.slot % len(get_shards_and_committees_for_slot(crystallized_state, parent.slot)[0].committee)`'th attester in `get_shards_and_committees_for_slot(crystallized_state, parent.slot)[0]`. Verify that an attestation from this validator is part of the first (ie. item 0 in the array) `AttestationRecord` object; this attester can be considered to be the proposer of the parent block. In general, when a block is produced, it is broadcasted at the network layer along with the attestation from its proposer.

Additionally, verify that `hash(block.randao_reveal) == crystallized_state.validators[proposer_index].randao_commitment`, and set `active_state.randao_mix = xor(active_state.randao_mix, block.randao_reveal)` and `crystallized_state.validators[proposer_index].randao_commitment = block.randao_reveal`.

### State recalculations (every `CYCLE_LENGTH` slots)

Repeat while `slot - last_state_recalculation_slot >= CYCLE_LENGTH`:

#### Adjust justified slots and crosslink status

For every slot `s` in the range `last_state_recalculation_slot - CYCLE_LENGTH ... last_state_recalculation_slot - 1`:

* Let `total_balance` be the total balance of active validators.
* Let `total_balance_attesting_at_s` be the total balance of validators that attested to the beacon chain block at slot `s`.
* If `3 * total_balance_attesting_at_s >= 2 * total_balance` set `last_justified_slot = max(last_justified_slot, s)` and `justified_streak += 1`. Otherwise set `justified_streak = 0`.
* If `justified_streak >= CYCLE_LENGTH + 1` set `last_finalized_slot = max(last_finalized_slot, s - CYCLE_LENGTH - 1)`.

For every `(shard, shard_block_hash)` tuple:

* Let `total_balance_attesting_to_h` be the total balance of validators that attested to the shard block with hash `shard_block_hash`.
* Let `total_committee_balance` be the total balance in the committee of validators that could have attested to the shard block with hash `shard_block_hash`.
* If `3 * total_balance_attesting_to_h >= 2 * total_committee_balance` and `dynasty > crosslinks[shard].dynasty`, set `crosslinks[shard] = CrosslinkRecord(dynasty=dynasty, slot=block.last_state_recalculation_slot + CYCLE_LENGTH, hash=shard_block_hash)`.

#### Balance recalculations related to FFG rewards

* Let `total_balance` be the total balance of active validators.
* Let `total_balance_in_eth = total_balance // GWEI_PER_ETH`.
* Let `reward_quotient = BASE_REWARD_QUOTIENT * int_sqrt(total_balance_in_eth)`. (The per-slot maximum interest rate is `1/reward_quotient`.)
* Let `quadratic_penalty_quotient = SQRT_E_DROP_TIME**2`. (The portion lost by offline validators after `D` slots is about `D*D/2/quadratic_penalty_quotient`.)
* Let `time_since_finality = block.slot - last_finalized_slot`.

For every slot `s` in the range `last_state_recalculation_slot - CYCLE_LENGTH ... last_state_recalculation_slot - 1`:

* Let `total_balance_participating` be the total balance of validators that voted for the canonical beacon chain block at slot `s`. In the normal case every validator will be in one of the `CYCLE_LENGTH` slots following slot `s` and so can vote for a block at slot `s`.
* Let `B` be the balance of any given validator whose balance we are adjusting, not including any balance changes from this round of state recalculation.
* If `time_since_finality <= 3 * CYCLE_LENGTH` adjust the balance of participating and non-participating validators as follows:
    * Participating validators gain `B // reward_quotient * (2 * total_balance_participating - total_balance) // total_balance`. (Note that this value may be negative.)
    * Non-participating validators lose `B // reward_quotient`.
* Otherwise:
    * Participating validators gain nothing.
    * Non-participating validators lose `B // reward_quotient + B * time_since_finality // quadratic_penalty_quotient`.

In addition, validators with `status == PENALIZED` lose `B // reward_quotient + B * time_since_finality // quadratic_penalty_quotient`.

#### Balance recalculations related to crosslink rewards

For every shard number `shard` for which a crosslink committee exists in the cycle prior to the most recent cycle (`last_state_recalculation_slot - CYCLE_LENGTH ... last_state_recalculation_slot - 1`), let `V` be the corresponding validator set. Let `B` be the balance of any given validator whose balance we are adjusting, not including any balance changes from this round of state recalculation. For each `shard`, `V`:

* Let `total_balance_of_v` be the total balance of `V`.
* Let `total_balance_of_v_participating` be the total balance of the subset of `V` that participated.
* Let `time_since_last_confirmation = block.slot - crosslinks[shard].slot`.
* If `dynasty > crosslinks[shard].dynasty` adjust balances as follows:
    * Participating validators gain `B // reward_quotient * (2 * total_balance_of_v_participating - total_balance_of_v) // total_balance_of_v`.
    * Non-participating validators lose `B // reward_quotient + B * time_since_last_confirmation // quadratic_penalty_quotient`.

In addition, validators with `status == PENALIZED` lose `B // reward_quotient + B * sum([time_since_last_confirmation(c) for c in committees]) // len(committees) // quadratic_penalty_quotient`, where `committees` is the set of committees processed and `time_since_last_confirmation(c)` is the value of `time_since_last_confirmation` in committee `c`.

#### Process penalties, logouts and other special objects

For each `SpecialRecord` `obj` in `active_state.pending_specials`:

* **[covers logouts]**: If `obj.type == LOGOUT`, interpret `data[0]` as a validator index as an `int32` and `data[1]` as a signature. If `BLSVerify(pubkey=validators[data[0]].pubkey, msg=hash(LOGOUT_MESSAGE), sig=data[1])`, and `validators[i].status == ACTIVE`, set `validators[i].status = PENDING_EXIT` and `validators[i].exit_slot = current_slot`
* **[covers `NO_DBL_VOTE`, `NO_SURROUND`, `NO_DBL_PROPOSE` slashing conditions]:** If `obj.type == CASPER_SLASHING`, interpret `data[0]` as a list of concatenated `int32` values where each value represents an index into `validators`, `data[1]` as the data being signed and `data[2]` as an aggregate signature. Interpret `data[3:6]` similarly. Verify that both signatures are valid, that the two signatures are signing distinct data, and that they are either signing the same slot number, or that one surrounds the other (ie. `source1 < source2 < target2 < target1`). Let `indices` be the list of indices in both signatures; verify that its length is at least 1. For each validator index `v` in `indices`, set their end dynasty to equal the current dynasty plus 1, and if its `status` does not equal `PENALIZED`, then:

1. Set its `exit_slot` to equal the current `slot`
2. Set its `status` to `PENALIZED`
3. Set `crystallized_state.deposits_penalized_in_period[slot // WITHDRAWAL_PERIOD] += validators[v].balance`, extending the array if needed
4. Run `add_validator_set_change_record(crystallized_state, v, validators[v].pubkey, EXIT)`

#### Finally...

* Set `crystallized_state.last_state_recalculation_slot += CYCLE_LENGTH`
* Remove all attestation records older than slot `crystallized_state.last_state_recalculation_slot`
* Empty the `active_state.pending_specials` list
* Set `active_state.recent_block_hashes = active_state.recent_block_hashes[CYCLE_LENGTH:]`
* Set `shard_and_committee_for_slots[:CYCLE_LENGTH] = shard_and_committee_for_slots[CYCLE_LENGTH:]`

### Dynasty transition

A dynasty transition can happen after a state recalculation if all of the following criteria are satisfied:

* `block.slot - crystallized_state.dynasty_start_slot >= MIN_DYNASTY_LENGTH`
* `last_finalized_slot > dynasty_start_slot`
* For every shard number `shard` in `shard_and_committee_for_slots`, `crosslinks[shard].slot > dynasty_start_slot`

Then, run the following algorithm to update the validator set:

```python
def change_validators(validators: List[ValidatorRecord]) -> None:
    # The active validator set
    active_validators = get_active_validator_indices(validators)
    # The total balance of active validators
    total_balance = sum([v.balance for i, v in enumerate(validators) if i in active_validators])
    # The maximum total wei that can deposit+withdraw
    max_allowable_change = max(
        2 * DEPOSIT_SIZE * GWEI_PER_ETH,
        total_balance // MAX_VALIDATOR_CHURN_QUOTIENT
    )
    # Go through the list start to end depositing+withdrawing as many as possible
    total_changed = 0
    for i in range(len(validators)):
        if validators[i].status == PENDING_ACTIVATION:
            validators[i].status = ACTIVE
            total_changed += DEPOSIT_SIZE * GWEI_PER_ETH
            add_validator_set_change_record(
                crystallized_state=crystallized_state,
                index=i,
                pubkey=validators[i].pubkey,
                flag=ENTRY
            )
        if validators[i].status == PENDING_EXIT:
            validators[i].status = PENDING_WITHDRAW
            validators[i].exit_slot = current_slot
            total_changed += validators[i].balance
            add_validator_set_change_record(
                crystallized_state=crystallized_state,
                index=i,
                pubkey=validators[i].pubkey,
                flag=EXIT
            )
        if total_changed >= max_allowable_change:
            break

    # Calculate the total ETH that has been penalized in the last ~2-3 withdrawal periods
    period_index = current_slot // WITHDRAWAL_PERIOD
    total_penalties = (
        (crystallized_state.deposits_penalized_in_period[period_index]) +
        (crystallized_state.deposits_penalized_in_period[period_index - 1] if period_index >= 1 else 0) +
        (crystallized_state.deposits_penalized_in_period[period_index - 2] if period_index >= 2 else 0)
    )
    # Separate loop to withdraw validators that have been logged out for long enough, and
    # calculate their penalties if they were slashed
    for i in range(len(validators)):
        if validators[i].status in (PENDING_WITHDRAW, PENALIZED) and current_slot >= validators[i].exit_slot + WITHDRAWAL_PERIOD:
            if validators[i].status == PENALIZED:
                validators[i].balance -= validators[i].balance * min(total_penalties * 3, total_balance) // total_balance
            validators[i].status = WITHDRAWN

            withdraw_amount = validators[i].balance
            ...
            # STUB: withdraw to shard chain
```

Finally:

* Set `last_dynasty_start_slot = crystallized_state.last_state_recalculation_slot`
* Set `crystallized_state.dynasty += 1`
* Let `next_start_shard = (shard_and_committee_for_slots[-1][-1].shard + 1) % SHARD_COUNT`
* Set `shard_and_committee_for_slots[CYCLE_LENGTH:] = get_new_shuffling(active_state.randao_mix, validators, next_start_shard)`

### TODO

Note: This spec is ~60% complete.

**Missing**

* [ ] Specify how `crystallized_state_root` and `active_state_root` are constructed, including Merklelisation logic for light clients
* [ ] Specify the rules around acceptable values for `pow_chain_reference`
* [ ] Specify the shard chain blocks, blobs, proposers, etc.
* [ ] Specify the rules for forced deregistrations
* [ ] Specify the various assumptions (global clock, networking latency, validator honesty, validator liveness, etc.)
* [ ] Specify (in a separate Vyper file) the registration contract on the PoW chain
* [ ] Specify the bootstrapping logic for the beacon chain genesis (e.g. specify a minimum number validators before the genesis block)
* [ ] Specify the logic for proofs of custody, including slashing conditions
* [ ] Add an appendix about the BLS12-381 curve
* [ ] Add an appendix on gossip networks and the offchain signature aggregation logic
* [ ] Add a glossary (in a separate `glossary.md`) to comprehensively and precisely define all the terms
* [ ] Undergo peer review, security audits and formal verification

**Possible rework/additions**

* [ ] Replace the IMD fork choice rule with LMD
* [ ] Merklelise `crystallized_state_root` and `active_state_root` into a single root
* [ ] Replace Blake with a STARK-friendly hash function
* [ ] Get rid of dynasties
* [ ] Reduce the slot duration to 8 seconds
* [ ] Allow for the delayed inclusion of aggregated signatures
* [ ] Use a separate networking-optimised serialisation format for networking
* [ ] Harden RANDAO against orphaned reveals
* [ ] Introduce a RANDAO slashing condition for early leakage
* [ ] Use a separate hash function for the proof of possession
* [ ] Rework the `ShardAndCommittee` data structures
* [ ] Add a double-batched Merkle accumulator for historical beacon chain blocks
* [ ] Allow for deposits larger than 32 ETH, as well as deposit top-ups
* [ ] Add penalties for a deposit below 32 ETH (or some other threshold)
* [ ] Add a `SpecialRecord` to (re)register
* [ ] Rework the document for readability
* [ ] Clearly document the various edge cases, e.g. with committee sizing

# Appendix
## Appendix A - Hash function

We aim to have a STARK-friendly hash function `hash(x)` for the production launch of the beacon chain. While the standardisation process for a STARK-friendly hash function takes place—led by STARKware, who will produce a detailed report with recommendations—we use `BLAKE2b-512` as a placeholder. Specifically, we set `hash(x) := BLAKE2b-512(x)[0:32]` where the `BLAKE2b-512` algorithm is defined in [RFC 7693](https://tools.ietf.org/html/rfc7693) and the input `x` is of type `bytes`.

## Copyright
Copyright and related rights waived via [CC0](https://creativecommons.org/publicdomain/zero/1.0/).<|MERGE_RESOLUTION|>--- conflicted
+++ resolved
@@ -433,17 +433,11 @@
     assert earliest_slot_in_array <= slot < earliest_slot_in_array + CYCLE_LENGTH * 2
     return crystallized_state.shard_and_committee_for_slots[slot - earliest_slot_in_array]
 
-<<<<<<< HEAD
-def get_block_hash(active_state, curblock, slot):
-    earliest_slot_in_array = curblock.slot - len(active_state.recent_block_hashes)
-    assert earliest_slot_in_array <= slot < curblock.slot
-=======
 def get_block_hash(active_state: ActiveState,
                    current_block: BeaconBlock,
                    slot: int) -> Hash32:
-    earliest_slot_in_array = current_block.slot - CYCLE_LENGTH * 2
-    assert earliest_slot_in_array <= slot < earliest_slot_in_array + CYCLE_LENGTH * 2
->>>>>>> 1684a3ff
+    earliest_slot_in_array = curblock.slot - len(active_state.recent_block_hashes)
+    assert earliest_slot_in_array <= slot < current_block.slot
     return active_state.recent_block_hashes[slot - earliest_slot_in_array]
 ```
 
@@ -578,15 +572,10 @@
 First, set `recent_block_hashes` to the output of the following, where `parent_hash` is the hash of the immediate previous block (ie. must be equal to `ancestor_hashes[0]`):
 
 ```python
-<<<<<<< HEAD
-def append_to_recent_block_hashes(old_block_hashes, parent_slot,
-                                  current_slot, parent_hash):
-=======
-def get_new_recent_block_hashes(old_block_hashes: List[Hash32],
-                                parent_slot: int,
-                                current_slot: int,
-                                parent_hash: Hash32) -> List[Hash32]:
->>>>>>> 1684a3ff
+def append_to_recent_block_hashes(old_block_hashes: List[Hash32],
+                                  parent_slot: int,
+                                  current_slot: int,
+                                  parent_hash: Hash32) -> List[Hash32]:
     d = current_slot - parent_slot
     return old_block_hashes + [parent_hash] * d
 ```
