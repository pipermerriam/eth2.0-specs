--- conflicted
+++ resolved
@@ -26,12 +26,8 @@
     # functions
     convert_to_indexed,
     get_active_validator_indices,
-<<<<<<< HEAD
-    get_attestation_participants,
     get_balance,
-=======
     get_attesting_indices,
->>>>>>> aaea74e4
     get_block_root,
     get_crosslink_committees_at_slot,
     get_current_epoch,
