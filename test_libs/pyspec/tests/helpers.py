--- conflicted
+++ resolved
@@ -33,12 +33,9 @@
     get_empty_block,
     get_epoch_start_slot,
     get_genesis_beacon_state,
-<<<<<<< HEAD
-    hash_tree_root,
-=======
     get_previous_epoch,
     get_shard_delta,
->>>>>>> e2e39d63
+    hash_tree_root,
     slot_to_epoch,
     verify_merkle_branch,
     hash,
@@ -158,15 +155,12 @@
 
     current_epoch_start_slot = get_epoch_start_slot(get_current_epoch(state))
     if slot < current_epoch_start_slot:
+        print(slot)
         epoch_boundary_root = get_block_root(state, get_epoch_start_slot(get_previous_epoch(state)))
     elif slot == current_epoch_start_slot:
         epoch_boundary_root = block_root
     else:
-<<<<<<< HEAD
-        epoch_boundary_root = get_block_root(state, epoch_start_slot)
-=======
         epoch_boundary_root = get_block_root(state, current_epoch_start_slot)
->>>>>>> e2e39d63
 
     if slot < current_epoch_start_slot:
         justified_epoch = state.previous_justified_epoch
@@ -285,9 +279,6 @@
 def get_valid_attestation(state, slot=None):
     if slot is None:
         slot = state.slot
-<<<<<<< HEAD
-    shard = (state.latest_start_shard + slot) % spec.SLOTS_PER_EPOCH
-=======
 
     if slot_to_epoch(slot) == get_current_epoch(state):
         shard = (state.latest_start_shard + slot) % spec.SLOTS_PER_EPOCH
@@ -295,7 +286,6 @@
         previous_shard_delta = get_shard_delta(state, get_previous_epoch(state))
         shard = (state.latest_start_shard - previous_shard_delta + slot) % spec.SHARD_COUNT
 
->>>>>>> e2e39d63
     attestation_data = build_attestation_data(state, slot, shard)
 
     crosslink_committee = get_crosslink_committee_for_attestation(state, attestation_data)
@@ -355,7 +345,6 @@
         attestation.aggregation_bitfield = set_bitfield_bit(attestation.aggregation_bitfield, i)
 
 
-<<<<<<< HEAD
 def add_attestation_to_state(state, attestation, slot):
     block = build_empty_block_for_next_slot(state)
     block.slot = slot
@@ -363,8 +352,6 @@
     state_transition(state, block)
 
 
-=======
->>>>>>> e2e39d63
 def next_slot(state):
     block = build_empty_block_for_next_slot(state)
     state_transition(state, block)
